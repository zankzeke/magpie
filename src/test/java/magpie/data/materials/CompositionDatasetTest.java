--- conflicted
+++ resolved
@@ -114,7 +114,24 @@
     }
     
     @Test
-<<<<<<< HEAD
+    public void testTemplate() throws Exception {
+        // Make a dataset
+        CompositionDataset data = new CompositionDataset();
+        data.importText("datasets/small_set.txt", null);
+        data.generateAttributes();
+        
+        // Save a template copy
+        File file = new File(data.saveCommand("temp", "template"));
+        assertTrue(file.isFile());
+        
+        // Make sure the connection to LookupData are broken
+        CompositionDataset dataCopy = (CompositionDataset)
+                CompositionDataset.loadState(file.getPath());
+        assertNotSame(data.OxidationStates, dataCopy.OxidationStates);
+        assertNotSame(data.ElementNames, dataCopy.ElementNames);
+    }
+    
+    @Test
     public void testBinaryLookup() throws Exception {
         CompositionDataset data = new CompositionDataset();
         double[][] table = data.getPairPropertyLookupTable("B2Volume");
@@ -231,22 +248,5 @@
         lookup = data.getPropertyLookupTable("AtomicWeight");
         assertEquals(Math.abs(lookup[14]/lookup[62]), 
                 LookupData.readPairTable(table, 62, 14), 1e-6);
-=======
-    public void testTemplate() throws Exception {
-        // Make a dataset
-        CompositionDataset data = new CompositionDataset();
-        data.importText("datasets/small_set.txt", null);
-        data.generateAttributes();
-        
-        // Save a template copy
-        File file = new File(data.saveCommand("temp", "template"));
-        assertTrue(file.isFile());
-        
-        // Make sure the connection to LookupData are broken
-        CompositionDataset dataCopy = (CompositionDataset)
-                CompositionDataset.loadState(file.getPath());
-        assertNotSame(data.OxidationStates, dataCopy.OxidationStates);
-        assertNotSame(data.ElementNames, dataCopy.ElementNames);
->>>>>>> 3b77cbdb
     }
 }