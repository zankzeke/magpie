--- conflicted
+++ resolved
@@ -24,11 +24,7 @@
  * 
  * </ol>
  * 
-<<<<<<< HEAD
- * <usage><b>Usage</b>: &lt;min order&gt; &ltmax order&gt; [-alloy|-crystal] &lt;number&gt; &lt;elements...&gt;
-=======
  * <usage><b>Usage</b>: &lt;min order&gt; &lt;max order&gt; [-alloy|-crystal] &lt;number&gt; &lt;elements...&gt;
->>>>>>> 4abe76e4
  * <br><pr><i>min order</i>: Minimum number of constituents
  * <br><pr><i>max order</i>: Maximum number of constituents
  * <br><pr><i>-alloy</i>: Generate evenly-spaced compositions
@@ -264,4 +260,4 @@
 		}
 		return output;
 	}
-}
+}