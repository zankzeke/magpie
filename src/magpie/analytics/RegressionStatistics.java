--- conflicted
+++ resolved
@@ -1,213 +1,105 @@
-<<<<<<< HEAD
-package magpie.analytics;
-
-import java.util.Map;
-import java.util.TreeMap;
-import magpie.data.Dataset;
-import org.apache.commons.math3.stat.correlation.*;
-import org.apache.commons.math3.stat.StatUtils;
-
-/**
- * This class contains methods to calculate statistics about regression models.
- * @author Logan Ward
- * @version 0.1
- */
-public class RegressionStatistics extends BaseStatistics {
-    /** Mean absolute error */
-    public double MAE;
-    /** Mean relative error */
-    public double MRE;
-    /** Root mean squared error */
-    public double RMSE;
-    /** Pearson's correlation coefficient */
-    public double R;
-    /** Spearman's correlation coefficient */
-	public double Rho;
-	/** Kendall's rank correlation coefficient */
-	public double Tau;
-    
-    @Override public void evaluate(Dataset Results) {
-        Measured = Results.getMeasuredClassArray();
-        Predicted = Results.getPredictedClassArray();
-        getStatistics(Measured, Predicted);        
-    }
-
-    /**
-     * Calculate regression statistics 
-     * @param measured Measured class variable for each entry
-     * @param predicted Predicted class variable for each entry (same order as measured)
-     */
-    protected void getStatistics(double[] measured, double[] predicted) {
-        int NEntries = measured.length;
-        NumberTested = NEntries;
-        // Calculate correlation coefficients
-        if (measured.length > 2) {
-            R = new PearsonsCorrelation().correlation(measured, predicted);
-            Rho = new SpearmansCorrelation().correlation(measured, predicted);
-            Tau = new KendallsCorrelation().correlation(measured, predicted);
-        } else {
-            Tau = Double.NaN;
-            Rho = Double.NaN;
-            R = Double.NaN;
-        }
-        if (Double.isNaN(R)) R = 0;
-        // Calculate statistics of absolute error
-        double[] error = new double[NEntries];
-        for (int i=0; i<NEntries; i++)
-            error[i]=Math.abs(predicted[i]-measured[i]);
-        MAE = StatUtils.mean(error);
-        RMSE = Math.sqrt(StatUtils.sumSq(error)/(double)error.length);
-        // Calculate statistics on the relative error
-        for (int i=0; i<NEntries; i++)
-            error[i]=Math.abs(1-(predicted[i]/measured[i]));
-        MRE = StatUtils.mean(error);
-        // Calculate the reciever-operating characteristic curve
-        getROCCurve(measured, predicted, 25);
-        ROC_AUC = integrateROCCurve(ROC);
-    }
-    
-    @Override public Object clone() throws CloneNotSupportedException {
-        RegressionStatistics x = (RegressionStatistics) super.clone();
-        x.MAE = MAE;
-        x.MRE = MRE;
-        x.RMSE = RMSE;
-        x.R = R;
-        return x;
-    }
-    
-    @Override public String toString() {
-        String out = new String();
-        out+="Number Tested: "+NumberTested
-                +"\nPearson's Correlation (R): "+String.format("%.4f", R)
-                +"\nSpearman's Correlation (Rho): "+String.format("%.4f", Rho)
-                +"\nKendall's Correlation (Tau): "+String.format("%.4f", Tau)
-                +"\nMAE: "+String.format("%.4e",MAE)
-                +"\nRMSE: "+String.format("%.4e",RMSE)
-                +"\nMRE: "+String.format("%.4f",MRE)
-                +"\nROC AUC: "+String.format("%.4f", ROC_AUC);
-        return out;
-    }
-
-    @Override
-    public Map<String, Double> getStatistics() {
-        Map<String, Double> output = new TreeMap<>();
-        
-        output.put("NEvalauted", (double) NumberTested);
-        output.put("R", R);
-        output.put("Rho", Rho);
-        output.put("Tau", Tau);
-        output.put("MAE", MAE);
-        output.put("RMSE", RMSE);
-        output.put("MRE", MRE);
-        output.put("ROCAUC", ROC_AUC);
-        
-        return output;
-    }
-}
-=======
-package magpie.analytics;
-
-import java.util.Map;
-import java.util.TreeMap;
-import magpie.data.Dataset;
-import org.apache.commons.math3.stat.correlation.*;
-import org.apache.commons.math3.stat.StatUtils;
-
-/**
- * This class contains methods to calculate statistics about regression models.
- * @author Logan Ward
- * @version 0.1
- */
-public class RegressionStatistics extends BaseStatistics {
-    /** Mean absolute error */
-    public double MAE;
-    /** Mean relative error */
-    public double MRE;
-    /** Root mean squared error */
-    public double RMSE;
-    /** Pearson's correlation coefficient */
-    public double R;
-    /** Spearman's correlation coefficient */
-	public double Rho;
-	/** Kendall's rank correlation coefficient */
-	public double Tau;
-    
-    @Override public void evaluate(Dataset Results) {
-        Measured = Results.getMeasuredClassArray();
-        Predicted = Results.getPredictedClassArray();
-        getStatistics(Measured, Predicted);        
-    }
-
-    /**
-     * Calculate regression statistics 
-     * @param measured Measured class variable for each entry
-     * @param predicted Predicted class variable for each entry (same order as measured)
-     */
-    protected void getStatistics(double[] measured, double[] predicted) {
-        int NEntries = measured.length;
-        NumberTested = NEntries;
-        // Calculate correlation coefficients
-        if (measured.length > 2) {
-            R = new PearsonsCorrelation().correlation(measured, predicted);
-            Rho = new SpearmansCorrelation().correlation(measured, predicted);
-            Tau = new KendallsCorrelation().correlation(measured, predicted);
-        } else {
-            Tau = Double.NaN;
-            Rho = Double.NaN;
-            R = Double.NaN;
-        }
-        if (Double.isNaN(R)) R = 0;
-        // Calculate statistics of absolute error
-        double[] error = new double[NEntries];
-        for (int i=0; i<NEntries; i++)
-            error[i]=Math.abs(predicted[i]-measured[i]);
-        MAE = StatUtils.mean(error);
-        RMSE = Math.sqrt(StatUtils.sumSq(error)/(double)error.length);
-        // Calculate statistics on the relative error
-        for (int i=0; i<NEntries; i++)
-            error[i]=Math.abs(1-(predicted[i]/measured[i]));
-        MRE = StatUtils.mean(error);
-        // Calculate the reciever-operating characteristic curve
-        getROCCurve(measured, predicted, 25);
-        ROC_AUC = integrateROCCurve(ROC);
-    }
-    
-    @Override public Object clone() throws CloneNotSupportedException {
-        RegressionStatistics x = (RegressionStatistics) super.clone();
-        x.MAE = MAE;
-        x.MRE = MRE;
-        x.RMSE = RMSE;
-        x.R = R;
-        return x;
-    }
-    
-    @Override public String toString() {
-        String out = new String();
-        out+="Number Tested: "+NumberTested
-                +"\nPearson's Correlation (R): "+String.format("%.4f", R)
-                +"\nSpearman's Correlation (Rho): "+String.format("%.4f", Rho)
-                +"\nKendall's Correlation (Tau): "+String.format("%.4f", Tau)
-                +"\nMAE: "+String.format("%.4e",MAE)
-                +"\nRMSE: "+String.format("%.4e",RMSE)
-                +"\nMRE: "+String.format("%.4f",MRE)
-                +"\nROC AUC: "+String.format("%.4f", ROC_AUC);
-        return out;
-    }
-
-    @Override
-    public Map<String, Double> getStatistics() {
-        Map<String, Double> output = new TreeMap<>();
-        
-        output.put("NEvalauted", (double) NumberTested);
-        output.put("R", R);
-        output.put("Rho", Rho);
-        output.put("Tau", Tau);
-        output.put("MAE", MAE);
-        output.put("RMSE", RMSE);
-        output.put("MRE", MRE);
-        output.put("ROCAUC", ROC_AUC);
-        
-        return output;
-    }
-}
->>>>>>> d89f5a78
+package magpie.analytics;
+
+import java.util.Map;
+import java.util.TreeMap;
+import magpie.data.Dataset;
+import org.apache.commons.math3.stat.correlation.*;
+import org.apache.commons.math3.stat.StatUtils;
+
+/**
+ * This class contains methods to calculate statistics about regression models.
+ * @author Logan Ward
+ * @version 0.1
+ */
+public class RegressionStatistics extends BaseStatistics {
+    /** Mean absolute error */
+    public double MAE;
+    /** Mean relative error */
+    public double MRE;
+    /** Root mean squared error */
+    public double RMSE;
+    /** Pearson's correlation coefficient */
+    public double R;
+    /** Spearman's correlation coefficient */
+	public double Rho;
+	/** Kendall's rank correlation coefficient */
+	public double Tau;
+    
+    @Override public void evaluate(Dataset Results) {
+        Measured = Results.getMeasuredClassArray();
+        Predicted = Results.getPredictedClassArray();
+        getStatistics(Measured, Predicted);        
+    }
+
+    /**
+     * Calculate regression statistics 
+     * @param measured Measured class variable for each entry
+     * @param predicted Predicted class variable for each entry (same order as measured)
+     */
+    protected void getStatistics(double[] measured, double[] predicted) {
+        int NEntries = measured.length;
+        NumberTested = NEntries;
+        // Calculate correlation coefficients
+        if (measured.length > 2) {
+            R = new PearsonsCorrelation().correlation(measured, predicted);
+            Rho = new SpearmansCorrelation().correlation(measured, predicted);
+            Tau = new KendallsCorrelation().correlation(measured, predicted);
+        } else {
+            Tau = Double.NaN;
+            Rho = Double.NaN;
+            R = Double.NaN;
+        }
+        if (Double.isNaN(R)) R = 0;
+        // Calculate statistics of absolute error
+        double[] error = new double[NEntries];
+        for (int i=0; i<NEntries; i++)
+            error[i]=Math.abs(predicted[i]-measured[i]);
+        MAE = StatUtils.mean(error);
+        RMSE = Math.sqrt(StatUtils.sumSq(error)/(double)error.length);
+        // Calculate statistics on the relative error
+        for (int i=0; i<NEntries; i++)
+            error[i]=Math.abs(1-(predicted[i]/measured[i]));
+        MRE = StatUtils.mean(error);
+        // Calculate the reciever-operating characteristic curve
+        getROCCurve(measured, predicted, 25);
+        ROC_AUC = integrateROCCurve(ROC);
+    }
+    
+    @Override public Object clone() throws CloneNotSupportedException {
+        RegressionStatistics x = (RegressionStatistics) super.clone();
+        x.MAE = MAE;
+        x.MRE = MRE;
+        x.RMSE = RMSE;
+        x.R = R;
+        return x;
+    }
+    
+    @Override public String toString() {
+        String out = new String();
+        out+="Number Tested: "+NumberTested
+                +"\nPearson's Correlation (R): "+String.format("%.4f", R)
+                +"\nSpearman's Correlation (Rho): "+String.format("%.4f", Rho)
+                +"\nKendall's Correlation (Tau): "+String.format("%.4f", Tau)
+                +"\nMAE: "+String.format("%.4e",MAE)
+                +"\nRMSE: "+String.format("%.4e",RMSE)
+                +"\nMRE: "+String.format("%.4f",MRE)
+                +"\nROC AUC: "+String.format("%.4f", ROC_AUC);
+        return out;
+    }
+
+    @Override
+    public Map<String, Double> getStatistics() {
+        Map<String, Double> output = new TreeMap<>();
+        
+        output.put("NEvalauted", (double) NumberTested);
+        output.put("R", R);
+        output.put("Rho", Rho);
+        output.put("Tau", Tau);
+        output.put("MAE", MAE);
+        output.put("RMSE", RMSE);
+        output.put("MRE", MRE);
+        output.put("ROCAUC", ROC_AUC);
+        
+        return output;
+    }
+}