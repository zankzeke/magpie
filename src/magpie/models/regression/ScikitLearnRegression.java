--- conflicted
+++ resolved
@@ -1,430 +1,3 @@
-<<<<<<< HEAD
-package magpie.models.regression;
-
-import java.io.*;
-import java.io.PrintStream;
-import java.net.Socket;
-import java.nio.file.*;
-import java.util.Arrays;
-import java.util.LinkedList;
-import java.util.List;
-import magpie.data.BaseEntry;
-import magpie.data.Dataset;
-
-/**
- * Uses Scikit-learn to train a regression model. User must provide the path to
- * a pickle file containing a Python object that fulfills two operations:
- *
- * <ol>
- * <li><b><code>fit(X, y)</code></b>: Train the model given attribute matrix X,
- * and observation matrix y.
- * <li><b><code>predict(X)</code></b>: Run the model
- * </ol>
- *
- * <p>
- * <b>Note:</b> This implementation requires the ability to write temporary
- * files on whatever system Magpie is running on.
- *
- * <usage><p>
- * <b>Usage</b>: &lt;model&gt;
- * <br><pr><i>model</i>: Path to a file containing a Scikit-Learn regression
- * object
- * <br>See
- * <a href="http://scikit-learn.org/dev/tutorial/basic/tutorial.html#model-persistence">
- * this tutorial</a> for how to save Scikit-Learn objects.
- * </usage>
- *
- * @author Logan Ward
- */
-public class ScikitLearnRegression extends BaseRegression {
-
-    /**
-     * Scikit-learn model. This is just the the pickle file as a char array that
-     * has been split into chunks
-     */
-    private List<byte[]> ScikitModel = new LinkedList<>();
-    /** 
-     * Buffer size when reading in files / from sockets.
-     */
-    private final int BufferSize = 1024 * 1024 * 4;
-    /**
-     * Scikit server process
-     */
-    protected transient Process ScikitServer;
-    /**
-     * Port on which server communicates
-     */
-    private transient int Port;
-
-    @Override
-    protected void finalize() throws Throwable {
-        ScikitServer.destroy();
-        super.finalize();
-    }
-
-    @Override
-    public ScikitLearnRegression clone() {
-        ScikitLearnRegression x = (ScikitLearnRegression) super.clone();
-        x.ScikitModel = new LinkedList<>(ScikitModel);
-        x.ScikitServer = null;
-        x.Port = Integer.MIN_VALUE;
-        return x;
-    }
-
-    @Override
-    public void setOptions(List<Object> Options) throws Exception {
-        String path;
-        try {
-            if (Options.size() != 1) {
-                throw new Exception();
-            }
-            path = Options.get(0).toString();
-        } catch (Exception e) {
-            throw new Exception(printUsage());
-        }
-        readModel(new FileInputStream(path));
-    }
-
-    @Override
-    public String printUsage() {
-        return "Usage: <path to model.pkl>";
-    }
-
-    /**
-     * Read model from an input stream
-     *
-     * @param input Input stream providing model data
-     * @throws java.io.IOException
-     */
-    public void readModel(InputStream input) throws Exception {
-        // Clear out old model
-        ScikitModel.clear();
-        
-        // Create the byte reader
-        BufferedInputStream fp = new BufferedInputStream(input);
-        while (true) {
-            byte[] chunk = new byte[BufferSize];
-            int nRead = fp.read(chunk);
-            if (nRead == chunk.length) {
-                ScikitModel.add(chunk);
-            } else if (nRead > 0) {
-                ScikitModel.add(Arrays.copyOf(chunk, nRead));
-            } else {
-                break;
-            }
-        }
-    }
-
-    /**
-     * Write stored model to disk.
-     *
-     * @param path Path to desired output file
-     * @throws java.io.IOException
-     */
-    public void writeModel(String path) throws IOException {
-        BufferedOutputStream fo = new BufferedOutputStream(new FileOutputStream(path));
-        for (byte[] chunk : ScikitModel) {
-            fo.write(chunk);
-        }
-        fo.close();
-    }
-
-    /**
-     * Start the server hosting the Scikit model. This process will initialize
-     * the server and get the communication port number.
-     *
-     * @throws java.lang.Exception
-     */
-    protected void startScikitServer() throws Exception {
-        String script = "import pickle\n"
-                + "from sys import argv\n"
-                + "import socket\n"
-                + "import array\n"
-                + "from sys import stdout\n"
-                + "\n" 
-                + "startPort = 5482; # First port to check\n"
-                + "endPort = 5582; # Last port to check\n"
-                + "fp = open(argv[1], 'r')\n"
-                + "model = pickle.load(fp)\n"
-                + "fp.close()\n"
-                + "\n"
-                + "port = startPort;\n"
-                + "ss = socket.socket(socket.AF_INET, socket.SOCK_STREAM)\n"
-                + "while port <= endPort:\n"
-                + "	try:\n"
-                + "		ss.bind(('localhost', port))\n"
-                + "	except:\n"
-                + "		port = port + 1\n"
-                + "		continue\n"
-                + "	break\n"
-                + "ss.listen(0) # Only allow one connection\n"
-                + "print \"Listening on port\", port\n"
-                + "stdout.flush();\n"
-                + "\n"
-                + "def trainModel(fi, fo):\n"
-                + "	nRows = int(fi.readline())\n"
-                + "	X = []\n"
-                + "	y = []\n"
-                + "	for i in range(nRows):\n"
-                + "		line = fi.readline()\n"
-                + "		x = array.array('d')\n"
-                + "		temp = [ float(w) for w in line.split() ]\n"
-                + "		x.fromlist(temp[1:])\n"
-                + "		X.append(x)\n"
-                + "		y.append(temp[0])\n"
-                + "	model.fit(X,y)\n"
-                + "	\n"
-                + "	pickle.dump(model, fo)\n"
-                + "\n"
-                + "def runModel(fi, fo):\n"
-                + "	\n"
-                + "	# Recieve\n"
-                + "	nRows = int(fi.readline())\n"
-                + "	X = []\n"
-                + "	y = []\n"
-                + "	for i in range(nRows):\n"
-                + "		line = fi.readline()\n"
-                + "		x = array.array('d')\n"
-                + "		temp = [ float(w) for w in line.split() ]\n"
-                + "		x.fromlist(temp)\n"
-                + "		X.append(x)\n"
-                + "	\n"
-                + "	# Compute\n"
-                + "	y = model.predict(X)\n"
-                + "	\n"
-                + "	# Send back\n"
-                + "	for yi in y:\n"
-                + "		print >>fo, yi\n"
-                + "\n"
-                + "while 1:\n"
-                + " (client, address) = ss.accept()\n"
-                + " \n"
-                + " fi = client.makefile('r')\n"
-                + " fo = client.makefile('w')\n"
-                + " command = fi.readline()\n"
-                + " if \"train\" in command:\n"
-                + "     trainModel(fi, fo)\n"
-                + " elif \"run\" in command:\n"
-                + "     runModel(fi, fo)\n"
-                + " elif \"type\" in command:\n" 
-                + "     print >>fo, model\n"
-                + " fi.close()\n"
-                + " fo.close()\n"
-                + "		\n"
-                + "	# Close the client\n"
-                + " client.close()";
-        
-        // Write out the script file
-        File scriptFile = File.createTempFile("scikit", "py");
-        scriptFile.deleteOnExit();
-        PrintWriter fp = new PrintWriter(scriptFile);
-        fp.println(script);
-        fp.close();
-        
-        // Write out the model
-        File modelFile = File.createTempFile("scikit", "pkl");
-        modelFile.deleteOnExit();
-        writeModel(modelFile.getCanonicalPath());
-        
-        // Start the process
-        ScikitServer = new ProcessBuilder("python", 
-                scriptFile.getCanonicalPath(), 
-                modelFile.getCanonicalPath()).start();
-        
-        // Get the port number
-        BufferedReader fo = new BufferedReader(
-                new InputStreamReader(ScikitServer.getInputStream()));
-        String[] words = fo.readLine().split(" ");
-        Port = Integer.parseInt(words[3]);
-        
-        // Check if file is running
-        if (! serverIsRunning()) {
-            BufferedReader fe = new BufferedReader(
-                    new InputStreamReader(ScikitServer.getErrorStream()));
-            String line = fe.readLine();
-            while (line != null) {
-                System.err.println(line);
-                line = fe.readLine();
-            }
-            throw new Exception("Server failed to start");
-        }
-        
-        // Make sure the process is killed
-        Runtime.getRuntime().addShutdownHook(new Thread(new Runnable() {
-            @Override
-            public void run() {
-                ScikitServer.destroy();
-            }
-        }));
-    }
-
-    /**
-     * Check if the python process is still running
-     *
-     * @return Whether it is still running
-     */
-    private boolean serverIsRunning() {
-        if (ScikitServer == null) {
-            return false;
-        }
-        try {
-            ScikitServer.exitValue();
-            return false;
-        } catch (Exception e) {
-            return true;
-        }
-    }
-
-    @Override
-    protected void train_protected(Dataset TrainData) {
-        PrintWriter fo = null;
-        Socket socket = null;
-        
-        try {
-            if (! serverIsRunning()) {
-                startScikitServer();
-            }
-            
-            // Connect to server
-            socket = new Socket("localhost", Port);
-            
-            // Write to the socket that we want to train
-            fo = new PrintWriter(socket.getOutputStream());
-            fo.println("train");
-            
-            // Write out the data
-            fo.println(TrainData.NEntries());
-            for (BaseEntry e : TrainData.getEntries()) {
-                fo.print(e.getMeasuredClass());
-                for (int a=0; a<TrainData.NAttributes(); a++) {
-                    fo.print(" ");
-                    fo.print(e.getAttribute(a));
-                }
-                fo.println();
-            }
-            fo.flush();
-            
-            // Receive the model
-            readModel(socket.getInputStream());
-            
-            socket.close();
-        } catch (Exception ex) {
-            // Read python error out
-            try {
-                BufferedReader er = new BufferedReader(
-                        new InputStreamReader(ScikitServer.getErrorStream()));
-                String line = er.readLine();
-                while (line != null) {
-                    System.err.println(line);
-                    line = er.readLine();
-                }
-            } catch (Exception e) {
-                // Do nothing
-            }
-            throw new Error(ex);
-        } 
-    }
-
-    @Override
-    public void run_protected(Dataset TrainData) {
-        PrintWriter fo = null;
-        Socket socket = null;
-        
-        try {
-            if (! serverIsRunning()) {
-                startScikitServer();
-            }
-            
-            // Connect to server
-            socket = new Socket("localhost", Port);
-            
-            // Write to the socket that we want to run
-            fo = new PrintWriter(socket.getOutputStream());
-            fo.println("run");
-            
-            // Write out the data
-            fo.println(TrainData.NEntries());
-            for (BaseEntry e : TrainData.getEntries()) {
-                for (int a=0; a<TrainData.NAttributes(); a++) {
-                    fo.print(" ");
-                    fo.print(e.getAttribute(a));
-                }
-                fo.println();
-            }
-            fo.flush();
-            
-            // Recieve the results
-            BufferedReader fi = new BufferedReader(
-                    new InputStreamReader(socket.getInputStream()));
-            for (BaseEntry e : TrainData.getEntries()) {
-                double x;
-                try {
-                    x = Double.parseDouble(fi.readLine());
-                    e.setPredictedClass(x);
-                } catch (NumberFormatException ex) {
-                    // Skip
-                }
-            }
-            
-            // Done!
-            socket.close();
-        } catch (Exception ex) {
-            throw new Error(ex);
-        } finally {
-            fo.close();
-        }
-    }
-
-    @Override
-    public int getNFittingParameters() {
-        return 0;
-    }
-
-    @Override
-    protected String printModel_protected() {
-        return String.format("Scikit learn model");
-    }
-
-    @Override
-    public List<String> printModelDescriptionDetails(boolean htmlFormat) {
-        if (! serverIsRunning()) {
-            try {
-                startScikitServer();
-            } catch (Exception e) {
-                throw new Error(e);
-            }
-        }
-        
-        // Get the output
-        List<String> output = super.printModelDescriptionDetails(htmlFormat);
-        
-        // Open up socket to server
-        try {
-            Socket socket = new Socket("localhost", Port);
-            
-            // Indicate that we want type info
-            PrintWriter fo = new PrintWriter(socket.getOutputStream());
-            fo.println("type");
-            fo.flush();
-            
-            // Get the model info
-            BufferedReader fi = new BufferedReader(
-                    new InputStreamReader(socket.getInputStream()));
-            String line = fi.readLine();
-            while (line != null) {
-                output.add(line);
-                line = fi.readLine();
-            }
-            
-            // Close the socket
-            socket.close();
-        } catch (Exception e) {
-            throw new Error(e);
-        }
-        
-        return output;
-    }
-=======
 package magpie.models.regression;
 
 import java.io.*;
@@ -894,5 +467,4 @@
         
         return output;
     }
->>>>>>> 47fe83c6
 }