package magpie.data;

import java.io.BufferedReader;
import java.io.FileReader;
import magpie.data.utilities.DatasetHelper;
import weka.core.*;
import java.util.*;
import java.util.concurrent.Callable;
import java.util.concurrent.ExecutionException;
import java.util.concurrent.ExecutorService;
import java.util.concurrent.Executors;
import java.util.concurrent.Future;
import javax.naming.OperationNotSupportedException;
import magpie.Magpie;
import magpie.attributes.evaluators.BaseAttributeEvaluator;
import magpie.attributes.expansion.BaseAttributeExpander;
import magpie.attributes.generators.BaseAttributeGenerator;
import magpie.data.utilities.DatasetOutput;
import magpie.data.utilities.filters.BaseDatasetFilter;
import magpie.data.utilities.generators.BaseEntryGenerator;
import magpie.data.utilities.modifiers.BaseDatasetModifier;
import magpie.optimization.rankers.BaseEntryRanker;
import static magpie.user.CommandHandler.instantiateClass;
import static magpie.user.CommandHandler.printImplmentingClasses;
import magpie.utility.UtilityOperations;
import magpie.utility.interfaces.Citable;
import magpie.utility.interfaces.Citation;
import magpie.utility.interfaces.Commandable;
import magpie.utility.interfaces.Options;
import magpie.utility.interfaces.Printable;
import magpie.utility.interfaces.Savable;
import org.apache.commons.collections.Predicate;
<<<<<<< HEAD
import org.apache.commons.lang3.tuple.Pair;
=======
import org.apache.commons.lang3.tuple.ImmutablePair;
import org.apache.commons.lang3.tuple.Pair;
import org.apache.commons.math3.ml.distance.DistanceMeasure;
>>>>>>> 7081fb37
import weka.core.converters.ArffLoader;

/**
 * Provides a basic storage container for data-mining tasks. Must be filled with
 * entries that are subclasses of BaseEntry
 *
 * <p>
 * To implement a new Dataset, you first need to create an extension of
 * {@linkplain BaseEntry} that represents the new kind of data. Then, you need
 * to overload the following operations:
 *
 * <ul>
 * <li>{@linkplain #getEntry(int) } - Might be useful to overload with an
 * operation that returns entry type associated with this model
 * <li>{@linkplain  #addEntry(java.lang.String) } - Call the constructor to the
 * associated entry type
 * <li>{@linkplain #calculateAttributes() } - Compute any new attributes for for
 * class
 * <li>{@linkplain #emptyClone() } - Create clone of dataset. Cloning entries
 * is handled in {@linkplain #clone() }, which does not need to be modified.
 * </ul>
 *
 * <usage><p>
 * <b>Usage</b>: *No options to set*</usage>
 *
 * <p>
 * <b><u>Implemented Commands:</u></b>
 * 
 * <command><p><b>add &lt;entries...&gt;</b> - Add entries to a dataset
 * <br><pr><i>entries...</i>: Strings describing entries to be added</command>
 *
 * <command><p><b>combine $&lt;dataset&gt;</b> - Add entries from another dataset
 * <br><pr><i>dataset</i>: Dataset to combine with this dataset</command>
 * 
 * <command><p><b>add $&lt;dataset&gt; [-force]</b> - Add entries from another dataset
 * <br><pr><i>dataset</i>: Dataset to be merged with this one
 * <br><pr><i>-force</i>: Optional: Whether to force merge if attributes / classes /
 * properties are different
 * <br>If attributes, classes, or properties are different, attributes and class values 
 * in new entries (i.e., those from the other dataset) will be deleted and properties
 * will be merged
 * </command>
 * 
 * <command><p><b>add $&lt;dataset&gt; [-force]</b> - Add entries from another dataset
 * <br><pr><i>dataset</i>: Dataset to be merged with this one
 * <br><pr><i>-force</i>: Optional: Whether to force merge if attributes / classes /
 * properties are different
 * <br>If attributes, classes, or properties are different, attributes and class values 
 * in new entries (i.e., those from the other dataset) will be deleted and properties
 * will be merged
 * </command>
 * 
 * <command><p>
 * <b>&lt;output> = clone [-empty]</b> - Create a copy of this dataset
 * <br><pr><i>-empty</i>: Do not copy entries from dataset into clone
 * </command>
 * 
 * <command><p><b>combine $&lt;dataset&gt;</b> - Add all entries from another dataset
 * <br><pr><i>dataset</i>: Dataset to merge with this one. It will remain unchanged.
 * </command>
 *
 * <command><p>
 * <b>filter &lt;include|exclude> &lt;method> [&lt;options...>]</b> - Run
 * dataset through a filter
 * <br><pr><i>include|exclude</i>: Whether to include/exclude only entries that
 * pass the filter
 * <br><pr><i>method</i>: Filtering method. Name of a
 * {@linkplain BaseDatasetFilter} ("?" to print available methods)
 * <br><pr><i>options...</i>: Options for the filter</command>
 *
 * <command><p>
 * <b>generate &lt;method&gt; [&gt;options&lt;]</b> - Generate new entries
 * <br><pr><i>method</i>: Name of a {@linkplain BaseEntryGenerator}. ("?" for
 * options)
 * <br><pr><i>options</i>: Any options for the entry generator</command>
 * 
 * <command><p>
 * <b>match $&lt;dataset&gt; &lt;num&gt; - Find most similar entries in this dataset
 * <br><pr><i>dataset</i>: Dataset containing entries to be matched
 * <br><pr><i>num</i>: Number of closest entries to print
 * <br>Prints the most similar entries in this dataset to those in the dataset
 * passed as the argument.</command>
 *
 * <command><p>
 * <b>modify &lt;method> [&lt;options>]</b> - Modify the dataset
 * <br><pr><i>method</i>: How to modify dataset. Name of a
 * {@linkplain BaseDatasetModifier}. ("?" to print available methods)
 * <br><pr><i>options</i>: Any options for the dataset</command>
 *
 * <command><p>
 * <b>import &lt;filename> [&lt;options...>]</b> - Import data by reading a file
 * <br><pr><i>filename</i>: Name of file to import data from
 * <br><pr><i>options...</i>: Any options used when parsing this dataset
 * (specific to type of Dataset)</command>
 *
 * <command><p>
 * <b>rank &lt;number> &lt;maximum|minimum> &lt;measured|predicted> &lt;method>
 * [&lt;options>]</b> - Print the top ranked entries based by some measure
 * <br><pr><i>number</i>: Number of top entries to print
 * <br><pr><i>maximum|minimum</i>: Whether to print entries with the largest or
 * smallest objection function
 * <br><pr><i>measured|predicted</i>: Whether to use the measured or predicted
 * values when calculation
 * <br><pr><i>method</i>: Object function used to rank entries. Name of a
 * {@link BaseEntryRanker} ("?" for available methods)
 * <br><pr><i>options...</i>: Any options for the objective function</command>
 *
 * <command><p>
 * <b>&lt;output> = split &lt;number|fraction></b> - Randomly select and remove
 * entries from dataset
 * <br><pr><i>number|fraction</i>: Either the fraction or number of entries to
 * be removed
 * <br><pr><i>output</i>: New dataset containing randomly selected entries that
 * were in this dataset</command>
 *
 * <command><p>
 * <b>&lt;output> = subset &lt;number|fraction></b> - Generate a random subset
 * from this dataset
 * <br><pr><i>number|fraction</i>: Either the fraction or number of entries to
 * select
 * <br><pr><i>output</i>: New dataset containing random selection from this
 * dataset</command>
 *
 * <command><p>
 * <b>attributes</b> - Print all attributes</command>
 *
 * <command><p>
 * <b>attributes expanders add &lt;method> [&lt;options...>]</b> - Add an
 * attribute expander to be run after generating attributes
 * <br><pr><i>method</i>: How to expand attributes. Name of a
 * {@linkplain BaseAttributeExpander} ("?" to print available methods)
 * <br><pr><i>options...</i>: Any options for the expansion method These
 * expanders are designed to create new attributes based on existing
 * ones.</command>
 *
 * <command><p>
 * <b>attributes expanders clear</b> - Clear the current list of attribute
 * expanders</command>
 *
 * <command><p>
 * <b>attributes expanders run</b> - Run the currently-defined list of attribute
 * expanders</command>
 *
 * <command><p>
 * <b>attributes generators add &lt;method> [&lt;options...>]</b> - Add an
 * attribute generators to create additional attributes
 * <br><pr><i>method</i>: New generation method. Name of a
 * {@linkplain BaseAttributeGenerator} ("?" to print available methods)
 * <br><pr><i>options...</i>: Any options for the generator method These
 * expanders are designed to create new attributes tailored for a specific
 * application.</command>
 *
 * <command><p>
 * <b>attributes generators run</b> - Run the currently-defined list of
 * attribute expanders</command>
 *
 * <command><p>
 * <b>attributes generators clear</b> - Clear the current list of attribute
 * generators</command>
 *
 * <command><p>
 * <b>attributes generate</b> - Generate attributes for each entry</command>
 *
 * <command><p>
 * <b>attributes rank &lt;number> &lt;method> [&lt;options...&gt;]</b> - Rank
 * attributes based on predictive power
 * <br><pr><i>number</i>: Number of top attributes to print
 * <br><pr><i>method</i>: Method used to rank attributes. Name of a
 * {@linkplain BaseAttributeEvaluator} ("?" to print available methods)
 * <br><pr><i>options...</i>: Options for the evaluation method.</command>
 *
 * <p>
 * <b><u>Implemented Print Commands:</u></b>
 *
 * <print><p>
 * <b>details</b> - Print details about this class</print>
 *
 * <print><p>
 * <b>dist</b> - Print distribution of entries between known classes</print>
 *
 * <p>
 * <b><u>Implemented Save Formats:</u></b> TBD
 *
 * <save><p>
 * <b>csv</b> - Comma-separated value format.
 * <br>The value of each attribute and the measured class variable, if
 * defined.</save>
 *
 * <save><p>
 * <b>arff</b> - Weka's ARFF format.
 * <br>Requires that a measured value is available for the class variable of
 * each entry.</save>
 *
 * <save><p>
 * <b>stats</b> - Writes predicted and measured class variables.
 * <br>This is intended to allow an external program to evaluate model
 * performance.</save>
 *
 * @author Logan Ward
 * @version 0.1
 */
public class Dataset extends java.lang.Object implements java.io.Serializable,
        java.lang.Cloneable, Printable, Savable, Options, Commandable, Citable {

    /**
     * Names of attributes that describe each entry
     */
    protected ArrayList<String> AttributeName;
    /**
     * Names of the class(s) of each entry
     */
    private String[] ClassName;
    /**
     * Internal array that stores entries
     */
    protected ArrayList<BaseEntry> Entries;
    /**
     * Tools to generate new attributes based on existing ones
     */
    protected List<BaseAttributeExpander> Expanders = new LinkedList<>();
    /**
     * Tools to generate special-purpose attributes
     */
    protected List<BaseAttributeGenerator> Generators = new LinkedList<>();

    /**
     * Read the state from file using serialization
     *
     * @param filename Filename for input
     * @return Dataset stored in that file
     * @throws java.lang.Exception
     */
    public static Dataset loadState(String filename) throws Exception {
        return (Dataset) UtilityOperations.loadState(filename);
    }

    /**
     * Generate a blank dataset
     */
    public Dataset() {
        this.ClassName = new String[]{"Class"};
        this.AttributeName = new ArrayList<>();
        this.Entries = new ArrayList<>();
    }

    ;
    
    /** Create a Dataset that containing the same entries as another
     * @param AttributeName Attribute names to use
     * @param ClassName Name(s) of class variable
     * @param Entries Entries to be stored
     */
    public Dataset(ArrayList<String> AttributeName,
            String[] ClassName, ArrayList<BaseEntry> Entries) {
        this.AttributeName = AttributeName;
        this.ClassName = ClassName.clone();
        this.Entries = new ArrayList<>(Entries);
    }

    /**
     * Create an empty dataset with the same attributes names as another
     *
     * @param AttributeName Attribute names
     * @param ClassName Name(s) of class variable
     */
    public Dataset(ArrayList<String> AttributeName, String[] ClassName) {
        this.AttributeName = AttributeName;
        this.ClassName = ClassName;
        this.Entries = new ArrayList<>();
    }

    @Override
    public void setOptions(List<Object> Options) throws Exception {
        /* Nothing to do */
    }

    @Override
    public String printUsage() {
        return "Usage: *No Options*";
    }

    /**
     * Creates a new instance of this dataset, and clones of each entry.
     * @return Clone of this dataset
     */
    @Override
    @SuppressWarnings("CloneDeclaresCloneNotSupported")
    public Dataset clone() {
        Dataset copy = emptyClone();

        // Make unique copies of the entries
        copy.Entries = new ArrayList<>(NEntries());
        Iterator<BaseEntry> iter = Entries.iterator();
        while (iter.hasNext()) {
            copy.addEntry(iter.next().clone());
        }
        return copy;
    }

    /**
     * Creates a new instance with the same class and attribute names, but
     * without any entries.
     *
     * @return Dataset with same properties, no entries
     */
    public Dataset emptyClone() {
        Dataset copy;
        try {
            copy = (Dataset) super.clone();
        } catch (CloneNotSupportedException c) {
            throw new Error(c);
        }
        copy.AttributeName = new ArrayList<>(AttributeName);
        copy.ClassName = ClassName.clone();
        copy.Expanders = new LinkedList<>(Expanders);
        copy.Generators = new LinkedList<>(Generators);
        
        // Make unique copies of the entries
        copy.Entries = new ArrayList<>();
        return copy;
    }

    /**
     * Get a dataset that only contains entries with a measured class variable.
     *
     * @return Dataset with all entries that have a measured class
     */
    public Dataset getTrainingExamples() {
        Dataset output = emptyClone();
        for (BaseEntry entry : Entries) {
            if (entry.hasMeasurement()) {
                output.addEntry(entry);
            }
        }
        return output;
    }

    /**
     * Clear out all entries
     */
    public void clearData() {
        this.Entries.clear();
    }
    
    /**
     * Clear attribute data. Used when it is necessary to conserve memory
     */
    public void clearAttributes() {
        AttributeName.clear();
        for (BaseEntry entry : Entries) {
            entry.clearAttributes();
        }
    }

    /**
     * Add a new tool to expand the number of attributes for this dataset.
     *
     * @param expander New expander
     */
    public void addAttribueExpander(BaseAttributeExpander expander) {
        Expanders.add(expander);
    }

    /**
     * Reset the list of attribute expanders
     */
    public void clearAttributeExpanders() {
        Expanders.clear();
    }

    /**
     * Get a copy of the list of currently-employed attribute expanders.
     *
     * @return List of attribute expanders
     * @see
     * #addAttribueExpander(magpie.attributes.expansion.BaseAttributeExpander)
     */
    public List<BaseAttributeExpander> getAttributeExpanders() {
        return new LinkedList<>(Expanders);
    }

    /**
     * Expand the list of attributes using the currently-set list of attribute
     * expanders.
     *
     * @see #getAttributeExpanders()
     */
    public void runAttributeExpanders() {
        for (BaseAttributeExpander expander : Expanders) {
            expander.expand(this);
        }
    }

    /**
     * Add a new tool to generate additional attributes
     *
     * @param generator New generator
     */
    public void addAttribueGenerator(BaseAttributeGenerator generator) {
        Generators.add(generator);
    }

    /**
     * Reset the list of attribute generators
     */
    public void clearAttributeGenerators() {
        Generators.clear();
    }

    /**
     * Get a copy of the list of currently-employed attribute generators.
     *
     * @return List of attribute expanders
     * @see
     * #addAttribueExpander(magpie.attributes.expansion.BaseAttributeExpander)
     */
    public List<BaseAttributeGenerator> getAttributeGenerators() {
        return new LinkedList<>(Generators);
    }

    /**
     * Expand the list of attributes using the currently-set list of attribute
     * generators.
     *
     * @throws java.lang.Exception
     * @see #getAttributeGenerators()
     */
    public void runAttributeGenerators() throws Exception {
        for (BaseAttributeGenerator generator : Generators) {
            generator.addAttributes(this);
        }
    }

    /**
     * Generate attributes for this dataset
     *
     * @throws java.lang.Exception If any error is encountered
     */
    final public void generateAttributes() throws Exception {
        if (Magpie.NThreads > 1 && NEntries() > Magpie.NThreads) {
            // Store the number of threads 
            int originalNThreads = Magpie.NThreads;
            
            // Set Magpie.NThreads to 1 to prevent children from spawning threads
            Magpie.NThreads = 1;
            
            // Split dataset for threading
            Dataset[] threadData = splitForThreading(originalNThreads);
            
            // Create executor
            ExecutorService executor = Executors.newFixedThreadPool(originalNThreads);
            
            // Launch threads
            List<Future<Integer>> results = new ArrayList<>(originalNThreads);
            for (final Dataset part : threadData) {
                Callable<Integer> thread = new Callable<Integer>() {

                    @Override
                    public Integer call() throws Exception {
                        part.generateAttributes();
                        return part.NAttributes();
                    }
                };
                results.add(executor.submit(thread));
            }
            
            // Wait until all threads are done
            executor.shutdown();
            
            // Get attribute names from thread #0
            try {
                // Wait until that thread finishes
                results.get(0).get();
                
                // Set the names for this instance to those of the first part
                AttributeName = threadData[0].AttributeName;
            } catch (ExecutionException e) {
                throw new Exception(e.getCause());
            }
            
            // Wait for the other entries
            for (int id=1; id<originalNThreads; id++) {
                try {
                    // Wait until that thread finishes
                    results.get(id).get();
                } catch (ExecutionException e) {
                    throw new Exception(e.getCause());
                }
            }
            
            // Restore the number of threads
            Magpie.NThreads = originalNThreads;
        } else {
            // First things first, clear out old data
            AttributeName.clear();
            for (BaseEntry e : Entries) {
                e.clearAttributes();
            }

            // Now compute attributes
            calculateAttributes();

            // Run generators
            runAttributeGenerators();

            // Run expanders
            runAttributeExpanders();

            // Reduce memory footprint, where possible
            finalizeGeneration();
        }
    }

    /**
     * Perform attribute calculation. Should also store names in
     * {@linkplain #AttributeName}.
     *
     * @throws Exception
     */
    protected void calculateAttributes() throws Exception {
        throw new OperationNotSupportedException("Dataset does not support attribute generation");
    }

    /**
     * @return Names of all attributes
     */
    public String[] getAttributeNames() {
        return AttributeName.toArray(new String[0]);
    }

    /**
     * Get name of a specific attribute
     *
     * @param index Attribute number
     * @return Name of that attribute
     */
    public String getAttributeName(int index) {
        return AttributeName.get(index);
    }

    /**
     * Set the names of each attributes.
     *
     * <p>
     * NOTE: This will not effect the number of attributes of each entry. Make
     * sure to update those if needed!
     *
     * @param attributeNames
     */
    public void setAttributeNames(List<String> attributeNames) {
        AttributeName.clear();
        AttributeName.addAll(attributeNames);
    }

    /**
     * Get index of a certain attribute
     *
     * @param Name Name of desired attribute
     * @return Index of that attribute (-1 if it does not exist)
     */
    public int getAttributeIndex(String Name) {
        return AttributeName.indexOf(Name);
    }

    /**
     * Imports data from a text file. Expected format for file:
     * <p>
     * Attribute1Name, Attribute2Name, ..., AttributeNName, Class<br>
     * Attribute1, Attribute2, ..., AttributeN, ClassVariable
     *
     * @param filename Path to data file
     * @param options Any options used to control import
     * @throws java.lang.Exception If text import fails
     */
    public void importText(String filename, Object[] options) throws Exception {
        // Open the file
        BufferedReader fp = new BufferedReader(new FileReader(filename));

        // Clear out old data
        AttributeName.clear();
        Entries.clear();

        // If the file is a Weka arff
        if (filename.toLowerCase().contains("arff")) {
            // Import an ARFF file
            Instances arff = new ArffLoader.ArffReader(fp).getData();

            // Determine which attribute is the class index. If none is 
            //  specified in the ARFF, assume it is the last one
            int classIndex = arff.classIndex();
            if (classIndex == -1) {
                classIndex = arff.numAttributes() - 1;
                arff.setClassIndex(classIndex);
            }

            // Get possible values of the class index
            if (arff.attribute(classIndex).enumerateValues() == null) {
                ClassName = new String[]{arff.attribute(classIndex).name()};
            } else {
                List<String> classNames = new LinkedList<>();
                Enumeration enums = arff.attribute(classIndex).enumerateValues();
                while (enums.hasMoreElements()) {
                    classNames.add(enums.nextElement().toString());
                }
                ClassName = classNames.toArray(new String[0]);
            }

            // Read in attributes (only get the numeric ones)
            Set<Integer> excludedAttributes = new TreeSet<>();
            for (int i = 0; i < arff.numAttributes(); i++) {
                if (i == classIndex) {
                    continue;
                }
                if (arff.attribute(i).isNumeric()) {
                    AttributeName.add(arff.attribute(i).name());
                } else if (i != classIndex) {
                    excludedAttributes.add(i);
                }
            }

            // Read in data
            Entries.ensureCapacity(arff.numInstances());
            for (Instance inst : arff) {
                double[] attr = new double[NAttributes()];

                // Read in attributes
                int counter = 0;
                for (int a = 0; a < inst.numAttributes(); a++) {
                    if (!(a == classIndex || excludedAttributes.contains(a))) {
                        attr[counter++] = inst.value(a);
                    }
                }

                // Store values 
                BaseEntry entry = new BaseEntry();
                entry.setAttributes(attr);

                // Set class variable
                try {
                    entry.setMeasuredClass(inst.classValue());
                } catch (Exception e) {
                    // do nothing
                }
                addEntry(entry);
            }
            return;
        }

        // Process header
        String Line = fp.readLine();
        String[] Words = Line.split("[, \t]");
        AttributeName.addAll(Arrays.asList(Arrays.copyOfRange(Words, 0, Words.length - 1)));
        ClassName = new String[]{Words[Words.length - 1]};

        // Add in entries
        while (true) {
            // Read line
            Line = fp.readLine();
            if (Line == null) {
                break;
            }
            Words = Line.split("[, \t]");
            if (Words.length == 0) {
                break;
            }

            // Read in data
            double[] attributes = new double[NAttributes()];
            double cValue;
            try {
                for (int i = 0; i < AttributeName.size(); i++) {
                    attributes[i] = Double.parseDouble(Words[i]);
                }
                cValue = Double.parseDouble(Words[Words.length - 1]);
            } catch (NumberFormatException e) {
                // If a problem reading numbers, just continue
                continue;
            }

            // Add entry
            BaseEntry E = new BaseEntry();
            E.setAttributes(attributes);
            E.setMeasuredClass(cValue);
            E.reduceMemoryFootprint();
            addEntry(E);
        }
    }

    /**
     * Set name of class variable (or possible classes)
     *
     * @param newClassNames New name(s) to use
     */
    public void setClassNames(String[] newClassNames) {
        ClassName = newClassNames.clone();
    }

    /**
     * @return Names of possible classes for class variable
     */
    public String[] getClassNames() {
        return ClassName;
    }

    /**
     * Get the name of a certain class (for data with multiple possible
     * classficiations)
     *
     * @param value Value of class variable
     * @return Name of that class
     */
    public String getClassName(int value) {
        return ClassName[value];
    }

    /**
     * Add in a new attribute. Places at end of list
     *
     * @param name Name to be added
     * @param values Value of attribute for each entry
     */
    public void addAttribute(String name, double[] values) {
        if (AttributeName.contains(name)) {
            throw new Error("Dataset already contains attribute: " + name);
        }
        AttributeName.add(name);
        for (int i = 0; i < NEntries(); i++) {
            BaseEntry E = getEntry(i);
            E.addAttribute(values[i]);
            E.reduceMemoryFootprint();
        }
    }
    
    /**
     * Add new attributes. If you use this operation, you must add attributes to 
     * each new entry manually.
     * @param names Names of new attributes
     * @see BaseEntry#addAttributes(double[]) 
     */
    public void addAttributes(List<String> names) {
        for (String name : names) {
            if (AttributeName.contains(name)) {
                throw new Error("Dataset already contains attribute: " + name);
            }
        }
        AttributeName.addAll(names);
    }

    /**
     * Remove an attribute
     *
     * @param index Index of attribute to be removed
     */
    public void removeAttribute(int index) {
        System.err.println("WARNING: This does not currently remove attribute from entries. LW 4Apr14");
        AttributeName.remove(index);
    }

    /**
     * Remove an attribute
     *
     * @param name Name of attribute to be removed
     */
    public void removeAttribute(String name) {
        System.err.println("WARNING: This does not currently remove attribute from entries. LW 4Apr14");
        AttributeName.remove(name);
    }

    /**
     * @return Number of features describing each entry
     */
    public int NAttributes() {
        return AttributeName.size();
    }

    /**
     * @return Number of possible (discrete) values for class variable. 1 means
     * variable is continuous
     */
    public int NClasses() {
        return ClassName.length;
    }

    /**
     * @return Number of entries in Dataset
     */
    public int NEntries() {
        return Entries.size();
    }

    /**
     * Add an entry. You may need to run {@linkplain #generateAttributes(java.lang.Object[])
     * }.
     *
     * @param e Entry to be added
     */
    public void addEntry(BaseEntry e) {
        Entries.add(e);
    }

    /**
     * A new entry by parsing an input string. After using this operation, it
     * may be necessary to recalculate attributes.
     *
     * @param input String describing the entry
     * @return Entry representing the parsed string.
     * @throws Exception If conversion fails
     */
    public BaseEntry addEntry(String input) throws Exception {
        BaseEntry toAdd = new BaseEntry(input);
        addEntry(toAdd);
        return toAdd;
    }

    /**
     * Add many entries to a the data set
     *
     * @param entries Any collection type of entries
     */
    public void addEntries(Collection<? extends BaseEntry> entries) {
        Entries.addAll(entries);
    }
    
    /** 
     * Add entries from another dataset. If other dataset has different attributes
     * or class attributes, you can force a merge between these datasets
     * by deleting the attributes and classes from the other dataset.
     * 
     * <p>Entries will be cloned before adding them to this dataset.
     * 
     * @param otherDataset Dataset to be added to this one
     * @param forceMerge Whether to force merge if attributes / class are different.
     * @throws java.lang.Exception If datasets have different classes or attributes,
     * and forceMerge is false.
     */
    public void addEntries(Dataset otherDataset, boolean forceMerge) throws Exception {
        // Check whether attributes / class are the same
        boolean attrSame = otherDataset.AttributeName.equals(AttributeName);
        boolean classSame = Arrays.equals(otherDataset.ClassName, ClassName);
        
        // If they are, and force is not true: Fail
        if (! ((attrSame && classSame) || forceMerge)) {
            throw new Exception("Datasets are not identical and merge not forced");
        }
        
        // Add in the entries
        for (BaseEntry otherEntry : otherDataset.Entries) {
            // Make the clone
            BaseEntry entry = otherEntry.clone();
            
            // If needed, delete attributes or class
            if (! attrSame) {
                entry.clearAttributes();
            }
            if (! classSame) {
                entry.deleteMeasuredClass();
                entry.deletePredictedClass();
            }
            
            // Add it to this dataset
            addEntry(entry);
        }
    }

    /**
     * Remove all duplicate entries
     */
    public void removeDuplicates() {
        Set Filter = new HashSet<>(Entries);
        Entries.clear();
        Entries.addAll(Filter);
    }

    /**
     * Determine whether a dataset contains a certain entry
     *
     * @param Entry Entry to be tested
     * @return Whether the dataset contains <code>Entry</code>
     */
    public boolean containsEntry(BaseEntry Entry) {
        return Entries.contains(Entry);
    }
    
    /**
     * Find entries in this dataset with attributes closest to a user-provided
     * entry. Measures distance using the L2 norm.
     * @param entry Entry to be matched
     * @param n Number of top entries to list
     * @return List of top entries
     */
    public List<BaseEntry> matchEntries(BaseEntry entry, int n) {
        // Make sure the entry has the same number of attriutes
        if (entry.NAttributes() != NAttributes()) {
            throw new RuntimeException("Entry has wrong number of attributes: " 
                    + entry.NAttributes() + " != " + NAttributes());
                    
        }
        
        // Make the priority queue to be sorted
        PriorityQueue<Pair<BaseEntry, Double>> queue = new PriorityQueue<>(n, 
                new Comparator<Pair<BaseEntry, Double>>() {

            @Override
            public int compare(Pair<BaseEntry, Double> o1, Pair<BaseEntry, Double> o2) {
                return o2.getValue().compareTo(o1.getValue());
            }
        });
        
        // Loop through all entries in the dataset
        DistanceMeasure meas = new org.apache.commons.math3.ml.distance.EuclideanDistance();
        double[] myAtt = entry.getAttributes();
        
        for (BaseEntry e : Entries) {
            // Get the distance
            double dist = meas.compute(myAtt, e.getAttributes());
            
            // Add to queue
            queue.add(new ImmutablePair<>(e, dist));
            
            // Pop off the current worst
            if (queue.size() > n) {
                queue.poll();
            }
        }
        
        // Transfer to a list
        List<BaseEntry> output = new ArrayList<>(n);
        
        for (Pair<BaseEntry, Double> pair : queue) {
            output.add(0, pair.getKey());
        }
        
        return output;
    }

    /**
     * Combine the data structure with another. Does not alter the other dataset.
     * Assumes that the two dataset have the same attributes, and classes.
     *
     * <p>Entries are not cloned when during combination.
     * 
     * <p>If you are looking to add entries from another dataset, also consider
     * using {@linkplain #addEntries(magpie.data.Dataset, boolean) }.
     * @param d Dataset to be added
     */
    public void combine(Dataset d) {
        if (d.NAttributes() != NAttributes()) {
            throw new Error("Data set has wrong number of features");
        }
        if (d.NClasses() != NClasses()) {
            throw new Error("Data set has wrong number of classes");
        }
        Entries.addAll(d.Entries);
    }

    /**
     * Combine the data structure with an array of other Datasets. Leaves all of
     * the others all unaltered.
     *
     * @param d Array of DataStructures
     */
    public void combine(Dataset[] d) {
        for (Dataset data : d) {
            combine(data);
        }
    }

    /**
     * Combine the data structure with a collection of other data structures.
     * Leaves other datasets unaltered
     *
     * @param d Collection of Datasets
     */
    public void combine(Collection<Dataset> d) {
        for (Dataset data : d) {
            combine(data);
        }
    }

    /**
     * Remove all entries that are in another dataset from this dataset
     *
     * @param Data Second dataset
     */
    public void subtract(Dataset Data) {
        TreeSet<BaseEntry> TempSet = new TreeSet<>(Entries);
        TempSet.removeAll(Data.Entries);
        Entries = new ArrayList(TempSet);
    }

    /**
     * Retrieve a single entry from the dataset
     *
     * @param index Index of entry
     * @return Specified entry
     */
    public BaseEntry getEntry(int index) {
        return Entries.get(index);
    }

    /**
     * Retrieve the internal collection of entries
     *
     * @return Collection of entries (probably an ArrayList)
     */
    public List<BaseEntry> getEntries() {
        return this.Entries;
    }

    /**
     * Given a list of labels, separate Dataset into multiple subsets
     *
     * @param labels Label defining in which subset to label an entry
     * @return Array of subsets of length <code>max(label) + 1</code>, where
     * each member, i, contains entries with <code>label[i] == i</code>.
     */
    public Dataset[] partition(int[] labels) {
        int maxLabel = -1;
        for (int i = 0; i < labels.length; i++) {
            if (labels[i] > maxLabel) {
                maxLabel = labels[i];
            }
        }
        return partition(labels, (int) maxLabel + 1);
    }

    /**
     * Given a list of labels, separate Dataset into multiple subsets (some may
     * be empty)
     *
     * @param labels Label defining in which subset to label an entry
     * @param number Number subsets to produce, must be greater than max(labels)
     * @return Array of subsets of length max(label), where each member, i,
     * contains entries with label[i] == i.
     */
    public Dataset[] partition(int[] labels, int number) {
        if (labels.length != this.NEntries()) {
            throw new Error("Number of labels != Number of entries!");
        }
        Dataset[] subsets = new Dataset[number];
        for (int i = 0; i < number; i++) {
            subsets[i] = this.emptyClone();
        }
        int toSubset;
        for (int i = 0; i < labels.length; i++) {
            toSubset = labels[i];
            if (toSubset >= number) {
                throw new Error("number < max(labels)");
            }
            subsets[toSubset].addEntry(this.getEntry(i));
        }
        return subsets;
    }

    /**
     * Get a specific list of entries from the dataset. These entries are not
     * removed from the original dataset
     *
     * @param indicies List of entry IDs to be removed
     * @return A new dataset containing only the specified entries
     */
    public Dataset getSubset(int[] indicies) {
        Dataset output = emptyClone();
        for (int i = 0; i < indicies.length; i++) {
            output.addEntry(getEntry(indicies[i]));
        }
        return output;
    }

    /**
     * Split off a certain number of entries into a separate dataset. Deletes
     * those entries from the original set
     *
     * @param number Number of entries in new set
     * @return Dataset containing a subset of entries
     */
    public Dataset randomSplit(int number) {
        if (number < 0 || number > NEntries()) {
            throw new Error("Number must be positive, and less than the size of the set");
        }

        // Create a list of which entries to move over
        Boolean[] to_switch = new Boolean[NEntries()];
        Arrays.fill(to_switch, 0, number, true);
        Arrays.fill(to_switch, number, NEntries(), false);
        Collections.shuffle(Arrays.asList(to_switch));

        // Delete or switch, as suggested
        Dataset out = emptyClone();
        int id = 0;
        Iterator<BaseEntry> iter = Entries.iterator();
        ArrayList<BaseEntry> new_set = new ArrayList<>(number);
        while (iter.hasNext()) {
            BaseEntry e = iter.next();
            if (to_switch[id]) {
                new_set.add(e);
                iter.remove();
            }
            id++;
        }
        out.addEntries(new_set);
        return out;
    }

    /**
     * Split off a certain number of entries into a separate dataset. Deletes
     * those entries from the original set
     *
     * @param fraction Fraction of entries of original set to move to new set
     * @return Dataset containing a subset of entries
     */
    public Dataset randomSplit(double fraction) {
        if (fraction > 1 || fraction < 0) {
            throw new Error("Fraction must be between 0 and 1");
        }
        int to_new = (int) Math.floor((double) NEntries() * fraction);
        return randomSplit(to_new);
    }

    /**
     * Generate a random subset of the original data, which is left intact
     *
     * @param number Number of entries to move over
     * @return Dataset containing a subset of entries
     */
    public Dataset getRandomSubset(int number) {
        /**
         * Grab a random subset from the original data, leave this intact
         */
        if (number < 0 || number > NEntries()) {
            throw new Error("Number must be positive, and less than the size of the set");
        }

        // Create a list of which entries to move over
        Boolean[] to_switch = new Boolean[NEntries()];
        Arrays.fill(to_switch, 0, number, true);
        Arrays.fill(to_switch, number, NEntries(), false);
        Collections.shuffle(Arrays.asList(to_switch));

        // Add to subset if desired
        Dataset out = emptyClone();
        int id = 0;
        Iterator<BaseEntry> iter = Entries.iterator();
        ArrayList<BaseEntry> new_set = new ArrayList<>(number); // Faster than adding to set
        while (iter.hasNext()) {
            BaseEntry e = iter.next();
            if (to_switch[id]) {
                new_set.add(e);
            }
            id++;
        }
        out.addEntries(new_set);
        return out;
    }

    /**
     * Generate a random subset of the original data, which is left intact
     *
     * @param fraction Fraction of entries used in new set
     * @return Dataset containing a subset of entries
     */
    public Dataset getRandomSubset(double fraction) {
        if (fraction > 1 || fraction < 0) {
            throw new Error("Fraction must be between 0 and 1");
        }
        int to_new = (int) Math.floor((double) NEntries() * fraction);
        return getRandomSubset(to_new);
    }

    /**
     * Split for threading purposes. Does not worry about randomization,
     * thread n contains all entries where [entry ID] % NThreads == 0. 
     * 
     * <p>Example: 4 threads, thread 1 has entry #1, 5, 9, ...
     * 
     * @param NThreads Number of subsets to create
     * @return Array of equally-sized Dataset objects
     */
    public Dataset[] splitForThreading(int NThreads) {
        Dataset[] output = new Dataset[NThreads];
        
        // Number to split per thread
        int to_split = NEntries() / NThreads;
        
        // Make the thread datasets
        for (int i=0; i< NThreads; i++) {
            output[i] = emptyClone();
            output[i].Entries.ensureCapacity(to_split);
        }
        
        // Fill in each thread
        for (int e=0; e<NEntries(); e++) {
            output[e % NThreads].Entries.add(Entries.get(e));
        }
        
        return output;
    }

    /**
     * Split the dataset into multiple folds for cross-validation, empties the
     * original test set
     *
     * @param folds Number of folds
     * @return Vector of independent test sets
     */
    public Dataset[] splitIntoFolds(int folds) {
        // Generate the output array
        Dataset[] output = new Dataset[folds];
        for (int i = 0; i < folds; i++) {
            output[i] = emptyClone();
        }
        if (NClasses() == 1) {
            // Generate list of entries to shuffle
            int to_split = (int) Math.floor((double) NEntries() / (double) folds);
            Integer[] to_switch = new Integer[NEntries()];
            int count = 0;
            for (int i = 1; i < folds; i++) {
                Arrays.fill(to_switch, count, count + to_split, i);
                count += to_split;
            }
            Arrays.fill(to_switch, count, NEntries(), 0);
            Collections.shuffle(Arrays.asList(to_switch));

            // Assign them to the appropriate array
            int id = 0;
            Iterator<BaseEntry> iter = Entries.iterator();
            while (iter.hasNext()) {
                BaseEntry e = iter.next();
                iter.remove(); // Remove from old set
                output[to_switch[id]].addEntry(e);
                id++;
            }
        } else {
            for (int i = 0; i < NClasses(); i++) {
                final int cls = i;
                // Get the entries that are in class # cls
                Predicate splitter = new Predicate() {
                    @Override
                    public boolean evaluate(Object input) {
                        BaseEntry input_obj = (BaseEntry) input;
                        return input_obj.getMeasuredClass() == cls;
                    }
                };
                Dataset split = DatasetHelper.split(this, splitter);

                // Split them into folds for cross-validation
                split.setClassNames(new String[]{"Class"});
                Dataset[] split_folds = split.splitIntoFolds(folds);
                for (Dataset S : split_folds) {
                    S.setClassNames(getClassNames());
                }

                // Add them to the output structure
                for (int j = 0; j < folds; j++) {
                    output[j].combine(split_folds[j]);
                }
            }
        }
        return output;
    }

    /**
     * Convert to Weka Instances object, delete attribute information in each
     * entry. This can be used to conserve memory when using Weka.
     *
     * @param useClass Whether to output class data. Note: If there is no measured
     * class data and useDiscreteClass is true, value will be set to Zero. This 
     * allows the Instances to contain information about how many classes are available
     * regardless of whether this Dataset contains any measurements.
     * @param useDiscreteClass Whether to treat class variable as discrete
     * @return Dataset in Weka format
     * @see Dataset#restoreAttributes(weka.core.Instances)
     */
    public Instances transferToWeka(boolean useClass, boolean useDiscreteClass) {
        // Create an array of attribute names
        ArrayList<Attribute> Attributes = new ArrayList<>();
        for (int i = 0; i < NAttributes(); i++) {
            Attribute att = new Attribute(AttributeName.get(i));
            Attributes.add(att);
        }
        if (!useClass) {
            // Do nothing  
        } else if (useDiscreteClass) {
            Attributes.add(new Attribute("Class", Arrays.asList(getClassNames())));
        } else {
            Attributes.add(new Attribute("Class"));
        }

        Instances weka_out = new Instances("Output", Attributes, NEntries());
        int j;
        for (int i = 0; i < NEntries(); i++) {
            BaseEntry entry = Entries.get(i);
            DenseInstance inst = new DenseInstance(Attributes.size());
            inst.setDataset(weka_out);
            for (j = 0; j < NAttributes(); j++) {
                inst.setValue(j, entry.getAttribute(j));
            }
            if (!useClass) {
            }// Do nothing 
            else if (useDiscreteClass) {
                if (entry.hasMeasurement()) {
                    double cls = Math.min(entry.getMeasuredClass(), NClasses() - 1);
                    cls = Math.max(0, cls);
                    inst.setValue(j, getClassName((int) cls));
                } else {
                    inst.setValue(j, getClassName(0));
                }
            } else {
                inst.setValue(j, entry.getMeasuredClass());
            }
            weka_out.add(inst);
            entry.clearAttributes();
        }
        if (useClass) {
            weka_out.setClassIndex(NAttributes());
        }
        return weka_out;
    }

    /**
     * Restore attribute data to each entry.
     *
     * @param weka Weka object containing attribute information. Assumes last
     * variable has class variable
     * @throws java.lang.Exception
     * @see Dataset#transferToWeka(boolean, boolean)
     */
    public void restoreAttributes(Instances weka) throws Exception {
        // Check input
        if (weka.numInstances() != NEntries()) {
            throw new Exception("Wrong number of entries");
        }
        boolean hasClass = weka.classIndex() >= 0;
        if ((weka.numAttributes() != NAttributes() && !hasClass)
                || (weka.numAttributes() - 1 != NAttributes() && hasClass)) {
            throw new Exception("Wrong number of attributes");
        }

        // Transfer data
        Iterator<Instance> iter = weka.iterator();
        for (int i = 0; i < this.NEntries(); i++) {
            Entries.get(i).clearAttributes();
            Instance inst = iter.next();
            double[] attr = inst.toDoubleArray();
            iter.remove();
            if (!hasClass) {
                Entries.get(i).addAttributes(attr);
            } else {
                Entries.get(i).addAttributes(Arrays.copyOf(attr, NAttributes()));
            }
        }
    }

    /**
     * Output the attributes and class of each entry
     *
     * @return Array where the last column is the measured class variable (0 if
     * no measured)
     */
    public double[][] getEntryArray() {
        double[][] output = new double[NEntries()][NAttributes() + 1];
        int id = 0;
        Iterator<BaseEntry> iter = Entries.iterator();
        while (iter.hasNext()) {
            BaseEntry e = iter.next();
            System.arraycopy(e.getAttributes(), 0, output[id], 0, NAttributes());
            output[id][NAttributes()] = e.hasMeasurement() ? e.getMeasuredClass() : 0;
            id++;
        }
        return output;
    }

    /**
     * Output the attributes of each entry into an array
     *
     * @return Array of attributes
     */
    public double[][] getAttributeArray() {
        double[][] output = new double[NEntries()][NAttributes()];
        int id = 0;
        Iterator<BaseEntry> iter = Entries.iterator();
        while (iter.hasNext()) {
            BaseEntry e = iter.next();
            System.arraycopy(e.getAttributes(), 0, output[id], 0, NAttributes());
            id++;
        }
        return output;
    }

    /**
     * Output a single attribute for each entry
     *
     * @param Attribute Which Attribute to output
     * @return Array of attribute values
     */
    public double[] getSingleAttributeArray(int Attribute) {
        double[] output = new double[NEntries()];
        int id = 0;
        Iterator<BaseEntry> iter = Entries.iterator();
        while (iter.hasNext()) {
            BaseEntry e = iter.next();
            output[id] = e.getAttribute(Attribute);
            id++;
        }
        return output;
    }

    /**
     * Output an array of the measured classes for each entry
     *
     * @return 1D double array containing measured classes
     */
    public double[] getMeasuredClassArray() {
        if (!Entries.iterator().next().hasMeasurement()) {
            throw new Error("Entries have no measured class");
        }
        double[] output = new double[NEntries()];
        int id = 0;
        Iterator<BaseEntry> iter = Entries.iterator();
        while (iter.hasNext()) {
            BaseEntry e = iter.next();
            if (e.hasMeasurement()) {
                output[id] = e.getMeasuredClass();
            } else {
                throw new Error("Entry " + id + " does not have a measured class variable");
            }
            id++;
        }
        return output;
    }

    /**
     * Get the predicted class for each entry
     *
     * @return 1D double array containing measured classes
     */
    public double[] getPredictedClassArray() {
        if (!Entries.iterator().next().hasPrediction()) {
            throw new Error("Entries have no predicted class");
        }
        double[] output = new double[NEntries()];
        int id = 0;
        Iterator<BaseEntry> iter = Entries.iterator();
        while (iter.hasNext()) {
            BaseEntry e = iter.next();
            if (e.hasPrediction()) {
                output[id] = e.getPredictedClass();
            } else {
                throw new Error("Entry " + id + " does not have a predicted class variable");
            }
            id++;
        }
        return output;
    }

    /**
     * Get an array of class probabilities
     *
     * @return Probabilities of each entry being in each class
     */
    public double[][] getClassProbabilityArray() {
        if (!Entries.iterator().next().hasPrediction()) {
            throw new Error("Entries have no predicted class");
        }
        double[][] output = new double[NEntries()][NClasses()];
        int id = 0;
        Iterator<BaseEntry> iter = Entries.iterator();
        while (iter.hasNext()) {
            BaseEntry e = iter.next();
            output[id] = e.getClassProbilities();
            id++;
        }
        return output;
    }

    /**
     * Set predicted class for each entry, given an array of predictions
     *
     * @param predictions Predictions in the same order as generated by
     * getFeatures
     */
    public void setPredictedClasses(double[] predictions) {
        int id = 0;
        Iterator<BaseEntry> iter = Entries.iterator();
        while (iter.hasNext()) {
            BaseEntry e = iter.next();
            e.setPredictedClass(predictions[id]);
            id++;
        }
    }

    /**
     * Set measured class for each entry, given an array of measurements
     *
     * @param measurements Measurements in the same order as generated by
     * getFeatures
     */
    public void setMeasuredClasses(double[] measurements) {
        int id = 0;
        Iterator<BaseEntry> iter = Entries.iterator();
        while (iter.hasNext()) {
            BaseEntry e = iter.next();
            e.setMeasuredClass(measurements[id]);
            id++;
        }
    }

    /**
     * Set class probabilities for each entry
     *
     * @param predictions Probabilities in the same order as generated by
     * getFeatures
     */
    public void setClassProbabilities(double[][] predictions) {
        int id = 0;
        Iterator<BaseEntry> iter = Entries.iterator();
        while (iter.hasNext()) {
            BaseEntry e = iter.next();
            e.setClassProbabilities(predictions[id]);
            id++;
        }
    }

    @Override
    public String about() {
        String output = "Number of entries:  " + NEntries();
        output += " - Number of features: " + NAttributes();
        return output;
    }

    /**
     * Print out name of dataset and what attributes are generated.
     * @param htmlFormat Whether to print in HTML format
     * @return String describing this dataset
     */
    @Override
    public String printDescription(boolean htmlFormat) {
        // Print out class name
        String output = "";
        if (htmlFormat) {
            output += "<label>";
        }
        output += "Dataset Type";
        if (htmlFormat) {
            output += "</label> ";
        } else {
            output += ": ";
        }
        output += getClass().getName() + "\n";
        
        // Print out entry description
        if (htmlFormat) {
            output += "<br><label>";
        }
        output += "Entry Description";
        if (htmlFormat) {
            output += "</label> ";
        } else {
            output += ": ";
        }
        output += printEntryDescription(htmlFormat) + "\n";
        
        // Print out what attributes are generated by default
        String defaultAttr = printAttributeDescription(htmlFormat);
        if (defaultAttr.length() > 1) {
            // Print out header
            if (htmlFormat) {
                output += "<h3>";
            }
            output += "Default Attributes";
            if (htmlFormat) {
                output += "</h3>";
            }
            output += "\n";
            
            // Print out description
            if (htmlFormat) {
                output += "<p>";
            }
            output += defaultAttr + "\n";
        }
        
        // Print out attribute generators
        if (Generators.size() > 0) {
            // Print out header
            if (htmlFormat) {
                output += "<h4>";
            }
            output += "Attribute Generators";
            if (htmlFormat) {
                output += "</h4>";
            }
            output += "\n";
            
            // Print out start of HTML list
            if (htmlFormat) {
                output += "<ol>\n";
            }
        }
        
        for (int i=0; i<Generators.size(); i++) {
            // Print out description of the generator
            if (htmlFormat) {
                output += "<li> ";
            } else {
                output += i + ". ";
            }
            output += Generators.get(i).printDescription(htmlFormat);
            if (htmlFormat) {
                output += "</li>";
            }
            output += "\n";
        }
        
        if (Generators.size() > 0 && htmlFormat) {
            output += "</ol>\n";
        }
        
        // Print out attribute expanders
        return output;
    }

    @Override
    public List<Pair<String, Citation>> getCitations() {
        // Initialize output
        List<Pair<String, Citation>> output = new ArrayList<>();
        
        // Get citations from attribute generators
        for (BaseAttributeGenerator gen : Generators) {
            if (gen instanceof Citable) {
                Citable itf = (Citable) gen;
                output.addAll(itf.getCitations());
            }
        }
        
        // Get citations from attribute expanders
        for (BaseAttributeExpander exp : Expanders) {
            if (exp instanceof Citable) {
                Citable itf = (Citable) exp;
                output.addAll(itf.getCitations());
            }
        }
        
        return output;
    }
    
    /**
     * Print out description of attributes. 
     * 
     * <p><b>Implementation Guide</b>
     * <p>Subclasses should describe what kind of attributes are generated 
     * <i>by default</i>. If it uses a separate generator class, those are captured
     * by the {@linkplain #printDescription(boolean) } section.
     * @param htmlFormat Whether to print in HTML format
     * @return Description of the attributes or an empty string ("") if there
     * are no default attributes.
     */
    public String printAttributeDescription(boolean htmlFormat) {
        return "";
    }
    
    /**
     * Print out what the entries to this dataset are.
     * @param htmlFormat Whether to print in HTML format
     * @return Description of each entry (i.e., what kind of data is this).
     */
    public String printEntryDescription(boolean htmlFormat) {
        return "A list of ordinary numbers";
    }

    @Override
    public String toString() {
        String output = "Number of entries:  " + NEntries();
        output += "\nNumber of features: " + NAttributes();
        return output;
    }

    /**
     * Get the distribution of entries between known classes
     *
     * @return Number of entries of each class
     */
    public int[] getDistributionCount() {
        int[] output = new int[NClasses()];
        if (NClasses() == 1) {
            output[0] = NEntries();
            return output;
        }
        for (BaseEntry Entry : Entries) {
            output[(int) Entry.getMeasuredClass()]++;
        }
        return output;
    }

    /**
     * Get the distribution of entries between known classes
     *
     * @return Fraction of entries of each class
     */
    public double[] getDistribution() {
        double[] output = new double[NClasses()];
        if (NClasses() == 1) {
            output[0] = 1.0;
            return output;
        }
        int[] count = new int[NClasses()];
        for (BaseEntry Entry : Entries) {
            count[(int) Entry.getMeasuredClass()]++;
        }
        for (int i = 0; i < NClasses(); i++) {
            output[i] = (double) count[i] / (double) NEntries();
        }
        return output;
    }

    /**
     * Print out the distribution of entries in the known classes
     *
     * @return Distribution as a String
     */
    public String printDistribution() {
        if (ClassName.length == 1) {
            return "All entries in single class: " + ClassName[0];
        }
        String output = "";
        double[] dist = getDistribution();
        for (int i = 0; i < NClasses(); i++) {
            output += String.format("%s (%.2f%%) ", ClassName[i], dist[i] * 100.0);
        }
        return output;
    }

    /**
     * Print out data regarding a list of entries. Format:<br>
     * <center>ID, Entry, Measured Class, Predicted Class, Class
     * Probabilities</center>
     *
     * @param list ID numbers of entries to be printed.
     * @return Desired information as a String
     */
    public String printEntries(int[] list) {
        String output = "";
        // Print out a header
        output += "ID\tEntry\tMeasuredClass\tPredictedClass";
        if (NClasses() > 1) {
            output += "\tClassProbabilities";
        }
        output += "\n";
        // Print out each entry
        for (int i = 0; i < list.length; i++) {
            output += String.format("%d\t%s\t", list[i], Entries.get(list[i]));
            if (Entries.get(list[i]).hasMeasurement()) {
                output += String.format("%.3f\t", Entries.get(list[i]).getMeasuredClass());
            } else {
                output += "None\t";
            }
            if (Entries.get(list[i]).hasPrediction()) {
                output += String.format("%.3f\t", Entries.get(list[i]).getPredictedClass());
            } else {
                output += "None\t";
            }
            if (NClasses() > 1) {
                double[] probs = Entries.get(i).getClassProbilities();
                output += String.format("(%.3f", probs[0]);
                for (int j = 1; j < NClasses(); j++) {
                    output += String.format(",%.3f", probs[j]);
                }
                output += ")";
            }
            output += "\n";
        }
        return output;
    }

    /**
     * Save the state of this object using serialization
     *
     * @param filename Filename for output
     */
    public void saveState(String filename) {
        UtilityOperations.saveState(this, filename);
    }

    @Override
    public String printCommand(List<String> Command) throws Exception {
        switch (Command.get(0).toLowerCase()) {
            case "details":
                return this.toString();
            case "dist":
                return this.printDistribution();
            default:
                throw new Exception("ERROR: Print command \"" + Command.get(0)
                        + "\" not recognized");

        }
    }

    @Override
    public String saveCommand(String Basename, String Command) throws Exception {
        switch (Command) {
            case "csv": // Save as CSV file
                DatasetOutput.saveDelimited(this, Basename + ".csv", ",");
                return Basename + ".csv";
            case "arff": // Save as an ARFF
                DatasetOutput.saveARFF(this, Basename + ".arff");
                return Basename + ".arff";
            case "stats": // Save for statistics (only: name, predicted, measured)
                DatasetOutput.printForStatistics(this, Basename + ".csv");
                return Basename + ".csv";
            default:
                throw new Exception("ERROR: Save command \"" + Command
                        + "\" not recognized");
        }
    }

    @Override
    public Object runCommand(List<Object> command) throws Exception {
        if (command.isEmpty()) {
            System.out.println(about());
            return null;
        }
        
        String Action = command.get(0).toString();
        switch (Action.toLowerCase()) {
            case "add": {
                if (command.size() == 1) {
                    throw new Exception("Usage: \"add $<dataset> [-force]\" "
                            + "or \"add <entries...>\"");
                }
                if (command.get(1) instanceof Dataset) {
                    Dataset data = (Dataset) command.get(1);
                    boolean force = false;
                    if (command.size() == 3) {
                        if (command.get(2).toString().equalsIgnoreCase("-force")) {
                            force = true;
                        } else {
                            throw new Exception("Available options: -force");
                        }
                    } else if (command.size() > 3) {
                        throw new Exception("Usage: add $<dataset> [-force]");
                    }
                    addEntries(data, force);
                    System.out.println("\tAdded " + data.NEntries() +
                            " entries from another dataset.");
                    return null;
                } else {
                    int nAdded = 0;
                    for (Object entry : command.subList(1, command.size())) {
                        try {
                            addEntry(entry.toString());
                            nAdded++;
                        } catch (Exception ex) {
                            System.err.println(entry.toString() +
                                    " failed to parse: " + ex.getMessage());
                        }
                    }
                    System.out.println("\tAdded " + nAdded + " entries.");
                    return null;
                }
            }
            case "attributes": case "attr":
                return runAttributeCommand(command.subList(1, command.size()));
            case "clone":
                // Usage: <output> = clone [-emptyy]
                if (command.size() == 1) {
                    return clone();
                } else if (command.get(1).toString().equalsIgnoreCase("-empty")) {
                    return emptyClone();
                } else {
                    throw new Exception("Usage: clone [-empty]");
                }
            case "combine": {
                try {
                    if (command.size() != 2) {
                        throw new Exception();
                    }
                    Dataset other = (Dataset) command.get(1);
                    combine(other);
                    System.out.format("\tAdded %d entries. New size: %d\n", 
                            other.NEntries(), NEntries());
                } catch (Exception e) {
                    throw new Exception("Usage: combine $<other dataset>");
                }
            } break;
            case "filter": {
                // Usage: <include|exclude> <method> [<options...>]
                String Method;
                List<Object> Options;
                boolean Exclude;
                try {
                    if (command.get(1).toString().toLowerCase().startsWith("ex")) {
                        Exclude = true;
                    } else if (command.get(1).toString().toLowerCase().startsWith("in")) {
                        Exclude = false;
                    } else {
                        throw new Exception();
                    }
                    Method = command.get(2).toString();
                    if (Method.equals("?")) {
                        System.out.println(printImplmentingClasses(BaseDatasetFilter.class, false));
                        return null;
                    }
                    Options = command.subList(3, command.size());
                } catch (Exception e) {
                    throw new Exception("Usage: <dataset> filter <exclude|include> <method> <options...>");
                }
                BaseDatasetFilter Filter = (BaseDatasetFilter) instantiateClass("data.utilities.filters." + Method, Options);
                Filter.setExclude(Exclude);
                Filter.filter(this);
                System.out.println("\tFiltered using a " + Method + ". New size: " + NEntries());
            }
            break;
            case "generate": {
                // Generate new entries. Usage: generate <method> [<options...>]
                String Method = "";
                List<Object> MethodOptions;
                try {
                    Method = command.get(1).toString();
                    if (Method.equalsIgnoreCase("?")) {
                        System.out.println("Available Entry Generators");
                        System.out.println(printImplmentingClasses(BaseEntryGenerator.class, false));
                        return null;
                    }
                    MethodOptions = command.subList(2, command.size());
                } catch (Exception e) {
                    throw new Exception("Usage: generate <method> [<options...>]");
                }
                BaseEntryGenerator generator = (BaseEntryGenerator) instantiateClass("data.utilities.generators." + Method, MethodOptions);
                int initialCount = this.NEntries();
                generator.addEntriesToDataset(this);
                System.out.println(String.format("\tGenerated %d new entries with a %s. Total Count: %s",
                        NEntries() - initialCount, Method, NEntries()));
            }
            break;
            case "import": {
                // Usage: import <filename> [<options...>]
                String filename = command.get(1).toString();
                Object[] options = command.subList(2, command.size()).toArray();
                importText(filename, options);
                System.out.println("\tImported " + NEntries() + " entries");
            }
            break;
            case "match": {
                // Usage: match $<dataset> <number to print>
                Dataset toMatch;
                int numToPrint;
                
                // Parse input
                try {
                    toMatch = (Dataset) command.get(1);
                    numToPrint = Integer.parseInt(command.get(2).toString());
                    if (command.size() != 3) {
                        throw new Exception();
                    }
                } catch (Exception e) {
                    throw new Exception("Usage: $<dataset> <num to print>");
                }
                
                // Run matching
                for (BaseEntry entry : toMatch.getEntries()) {
                    // Find matches
                    List<BaseEntry> matches = matchEntries(entry, numToPrint);
                    
                    // Print results
                    System.out.println("Matches for " + entry.toString() + ":");
                    for (BaseEntry match : matches) {
                        System.out.println("\t" + match.toString());
                    }
                    System.out.println();
                }
            } break;
            case "modify": {
                if (command.size() < 2) {
                    throw new Exception("Usage: <dataset> modify <method> <options>");
                }
                // Get command
                String Method = command.get(1).toString();
                if (Method.equals("?")) {
                    System.out.println(printImplmentingClasses(BaseDatasetModifier.class, false));
                    return null;
                }
                // Get options
                List<Object> Options = command.subList(2, command.size());
                // Modify the Dataset
                BaseDatasetModifier Mdfr = (BaseDatasetModifier) instantiateClass("data.utilities.modifiers." + Method, Options);
                Mdfr.transform(this);
                System.out.println("\tModified dataset using a " + Method);
            }
            break;
            case "rank": {
                // Usage: <number> <max|min> <meas|pred> <method> <options...>
                boolean measured = true;
                boolean maximize = true;
                int numberToPrint = -1;
                String Method;
                List<Object> Options;
                try {
                    numberToPrint = Integer.parseInt(command.get(1).toString());
                    if (command.get(2).toString().toLowerCase().startsWith("max")) {
                        maximize = true;
                    } else if (command.get(2).toString().toLowerCase().contains("min")) {
                        maximize = false;
                    } else {
                        throw new Exception();
                    }
                    if (command.get(3).toString().toLowerCase().startsWith("mea")) {
                        measured = true;
                    } else if (command.get(3).toString().toLowerCase().startsWith("pre")) {
                        measured = false;
                    } else {
                        throw new Exception();
                    }
                    // Get Method and its options
                    Method = command.get(4).toString();
                    if (Method.equalsIgnoreCase("?")) {
                        System.out.println("Available EntryRankers:");
                        System.out.println(printImplmentingClasses(
                                BaseEntryRanker.class, false));
                        return null;
                    }
                    Options = command.subList(5, command.size());
                } catch (Exception e) {
                    throw new Exception("Usage: <dataset> rank <number> <maximum|minimum> <measured|predicted> <method> [<options>]");
                }
                BaseEntryRanker ranker = (BaseEntryRanker) instantiateClass(
                        "optimization.rankers." + Method, Options);
                ranker.setMaximizeFunction(maximize);
                ranker.setUseMeasured(measured);
                ranker.train(this);
                System.out.println(DatasetOutput.printTopEntries(this, ranker, numberToPrint));
            }
            break;
            case "subset":
            case "split": {
                // Usage: split|subset <fraction|number> = <output>
                double size;
                try {
                    size = Double.parseDouble(command.get(1).toString());
                } catch (Exception e) {
                    throw new Exception("Usage: " + Action + " <fraction|number> = <output>");
                }
                Dataset output;
                if (Action.toLowerCase().startsWith("sub")) {
                    output = size >= 1 ? getRandomSubset((int) size) : getRandomSubset(size);
                    System.out.println("\tGenerated a subset containing " + output.NEntries() + " entries.");
                } else {
                    output = size >= 1 ? randomSplit((int) size) : randomSplit(size);
                    System.out.println("\tSplit off " + output.NEntries() + " entries from dataset");
                }
                return output;
            }
            default:
                throw new Exception("ERROR: Dataset command not recognized: " + Action);
        }
        return null;
    }

    /**
     * Run commands related to attributes of each entry. Starts with the action
     * to perform on the attributes
     *
     * @param Command Operation to be run on/about attributes
     * @return Any output (null if nothing is created)
     * @throws Exception On any error
     */
    protected Object runAttributeCommand(List<Object> Command) throws Exception {
        if (Command.isEmpty()) {
            System.out.print("Attributes contained within dataset:\n");
            for (int i = 0; i < NAttributes(); i++) {
                System.out.format("%32s", AttributeName.get(i));
                if (i % 2 == 1) {
                    System.out.println();
                }
            }
            if (NAttributes() % 2 == 1) {
                System.out.println();
            }
            return null;
        }
        String Action = Command.get(0).toString();
        switch (Action.toLowerCase()) {
            case "expanders": {
                runAttributeExpansionCommand(Command.subList(1, Command.size()));
            }
            break;
            case "generators": {
                runAttributeGeneratorCommand(Command.subList(1, Command.size()));
            }
            break;
            case "generate":
                // Usage: generate
                if (Command.size() > 1) {
                    throw new Exception("Usage: <dataset> generate");
                }
                generateAttributes();
                System.out.println("\tGenerated " + NAttributes() + " attributes.");
                break;
            case "rank": {
                // Usage: <number> 
                String Method;
                int NumToPrint;
                List<Object> MethodOptions;
                try {
                    if (Command.get(1) instanceof Integer) {
                        NumToPrint = (Integer) Command.get(1);
                    } else {
                        NumToPrint = Integer.parseInt(Command.get(1).toString());
                    }
                    Method = Command.get(2).toString();
                    if (Method.equals("?")) {
                        System.out.println(printImplmentingClasses(BaseAttributeEvaluator.class, false));
                        return null;
                    }
                    MethodOptions = Command.subList(3, Command.size());
                } catch (Exception e) {
                    throw new Exception("Usage: <dataset> attributes rank <number> <method> [<method options...>]");
                }
                BaseAttributeEvaluator Evaluator = (BaseAttributeEvaluator) instantiateClass("attributes.evaluators." + Method, MethodOptions);
                System.out.print(Evaluator.printRankings(this, NumToPrint));
            }
            break;
            default:
                throw new Exception("ERROR: Dataset attribute command not recognized" + Action);
        }
        return null;
    }

    /**
     * Run commands relating to expanding the attribute pool.
     *
     * @param Command Attribute expansion command (e.g., "run")
     * @throws Exception
     */
    protected void runAttributeExpansionCommand(List<Object> Command) throws Exception {
        if (Command.isEmpty()) {
            throw new Exception("Available attribute expansion commands: run, add, clear");
        }
        String action = Command.get(0).toString().toLowerCase();

        switch (action) {
            case "add":
                // Usage: add <method> <options...>
                String Method;
                List<Object> Options;
                try {
                    Method = Command.get(1).toString();
                    if (Method.equals("?")) {
                        System.out.println(printImplmentingClasses(BaseAttributeExpander.class, false));
                        return;
                    }
                    Options = Command.subList(2, Command.size());
                } catch (Exception e) {
                    throw new Exception("Usage: <dataset> expand <method> <options...>");
                }
                BaseAttributeExpander expander = (BaseAttributeExpander) instantiateClass("attributes.expansion." + Method, Options);
                addAttribueExpander(expander);
                System.out.println("\tAdded a " + Method + " to list of attribute expanders");
                break;
            case "clear":
                clearAttributeExpanders();
                System.out.println("\tCleared list of attribute expanders.");
                break;
            case "run":
                runAttributeExpanders();
                System.out.println("\tExpanded number of attributes to " + NAttributes());
                break;
            default:
                throw new Exception("Attribute expansion command not recognized: " + action);
        }
    }
    
    /**
     * Run commands relating to generating new attributes.
     *
     * @param Command Attribute expansion command (e.g., "run")
     * @throws Exception
     */
    protected void runAttributeGeneratorCommand(List<Object> Command) throws Exception {
        if (Command.isEmpty()) {
            throw new Exception("Available attribute generator commands: run, add, clear");
        }
        String action = Command.get(0).toString().toLowerCase();

        switch (action) {
            case "add":
                // Usage: add <method> <options...>
                String Method;
                List<Object> Options;
                try {
                    Method = Command.get(1).toString();
                    if (Method.equals("?")) {
                        System.out.println(printImplmentingClasses(BaseAttributeGenerator.class, false));
                        return;
                    }
                    Options = Command.subList(2, Command.size());
                } catch (Exception e) {
                    throw new Exception("Usage: <dataset> expand <method> <options...>");
                }
                BaseAttributeGenerator generator = (BaseAttributeGenerator) instantiateClass("attributes.generators." + Method, Options);
                addAttribueGenerator(generator);
                System.out.println("\tAdded a " + Method + " to list of attribute generators");
                break;
            case "clear":
                clearAttributeGenerators();
                System.out.println("\tCleared list of attribute generators.");
                break;
            case "run":
                int oldCount = NAttributes();
                runAttributeGenerators();
                System.out.format("\tGenerated %d new attributes\n", NAttributes() - oldCount);
                break;
            default:
                throw new Exception("Attribute generator command not recognized: " + action);
        }
    }

    /**
     * Run after generating attributes. Performs some operations to reduce the
     * amount of memory used.
     */
    protected void finalizeGeneration() {
        for (int i = 0; i < NEntries(); i++) {
            getEntry(i).reduceMemoryFootprint();
        }
        System.gc();
    }
}
<|MERGE_RESOLUTION|>--- conflicted
+++ resolved
@@ -1,2266 +1,2262 @@
-package magpie.data;
-
-import java.io.BufferedReader;
-import java.io.FileReader;
-import magpie.data.utilities.DatasetHelper;
-import weka.core.*;
-import java.util.*;
-import java.util.concurrent.Callable;
-import java.util.concurrent.ExecutionException;
-import java.util.concurrent.ExecutorService;
-import java.util.concurrent.Executors;
-import java.util.concurrent.Future;
-import javax.naming.OperationNotSupportedException;
-import magpie.Magpie;
-import magpie.attributes.evaluators.BaseAttributeEvaluator;
-import magpie.attributes.expansion.BaseAttributeExpander;
-import magpie.attributes.generators.BaseAttributeGenerator;
-import magpie.data.utilities.DatasetOutput;
-import magpie.data.utilities.filters.BaseDatasetFilter;
-import magpie.data.utilities.generators.BaseEntryGenerator;
-import magpie.data.utilities.modifiers.BaseDatasetModifier;
-import magpie.optimization.rankers.BaseEntryRanker;
-import static magpie.user.CommandHandler.instantiateClass;
-import static magpie.user.CommandHandler.printImplmentingClasses;
-import magpie.utility.UtilityOperations;
-import magpie.utility.interfaces.Citable;
-import magpie.utility.interfaces.Citation;
-import magpie.utility.interfaces.Commandable;
-import magpie.utility.interfaces.Options;
-import magpie.utility.interfaces.Printable;
-import magpie.utility.interfaces.Savable;
-import org.apache.commons.collections.Predicate;
-<<<<<<< HEAD
-import org.apache.commons.lang3.tuple.Pair;
-=======
-import org.apache.commons.lang3.tuple.ImmutablePair;
-import org.apache.commons.lang3.tuple.Pair;
-import org.apache.commons.math3.ml.distance.DistanceMeasure;
->>>>>>> 7081fb37
-import weka.core.converters.ArffLoader;
-
-/**
- * Provides a basic storage container for data-mining tasks. Must be filled with
- * entries that are subclasses of BaseEntry
- *
- * <p>
- * To implement a new Dataset, you first need to create an extension of
- * {@linkplain BaseEntry} that represents the new kind of data. Then, you need
- * to overload the following operations:
- *
- * <ul>
- * <li>{@linkplain #getEntry(int) } - Might be useful to overload with an
- * operation that returns entry type associated with this model
- * <li>{@linkplain  #addEntry(java.lang.String) } - Call the constructor to the
- * associated entry type
- * <li>{@linkplain #calculateAttributes() } - Compute any new attributes for for
- * class
- * <li>{@linkplain #emptyClone() } - Create clone of dataset. Cloning entries
- * is handled in {@linkplain #clone() }, which does not need to be modified.
- * </ul>
- *
- * <usage><p>
- * <b>Usage</b>: *No options to set*</usage>
- *
- * <p>
- * <b><u>Implemented Commands:</u></b>
- * 
- * <command><p><b>add &lt;entries...&gt;</b> - Add entries to a dataset
- * <br><pr><i>entries...</i>: Strings describing entries to be added</command>
- *
- * <command><p><b>combine $&lt;dataset&gt;</b> - Add entries from another dataset
- * <br><pr><i>dataset</i>: Dataset to combine with this dataset</command>
- * 
- * <command><p><b>add $&lt;dataset&gt; [-force]</b> - Add entries from another dataset
- * <br><pr><i>dataset</i>: Dataset to be merged with this one
- * <br><pr><i>-force</i>: Optional: Whether to force merge if attributes / classes /
- * properties are different
- * <br>If attributes, classes, or properties are different, attributes and class values 
- * in new entries (i.e., those from the other dataset) will be deleted and properties
- * will be merged
- * </command>
- * 
- * <command><p><b>add $&lt;dataset&gt; [-force]</b> - Add entries from another dataset
- * <br><pr><i>dataset</i>: Dataset to be merged with this one
- * <br><pr><i>-force</i>: Optional: Whether to force merge if attributes / classes /
- * properties are different
- * <br>If attributes, classes, or properties are different, attributes and class values 
- * in new entries (i.e., those from the other dataset) will be deleted and properties
- * will be merged
- * </command>
- * 
- * <command><p>
- * <b>&lt;output> = clone [-empty]</b> - Create a copy of this dataset
- * <br><pr><i>-empty</i>: Do not copy entries from dataset into clone
- * </command>
- * 
- * <command><p><b>combine $&lt;dataset&gt;</b> - Add all entries from another dataset
- * <br><pr><i>dataset</i>: Dataset to merge with this one. It will remain unchanged.
- * </command>
- *
- * <command><p>
- * <b>filter &lt;include|exclude> &lt;method> [&lt;options...>]</b> - Run
- * dataset through a filter
- * <br><pr><i>include|exclude</i>: Whether to include/exclude only entries that
- * pass the filter
- * <br><pr><i>method</i>: Filtering method. Name of a
- * {@linkplain BaseDatasetFilter} ("?" to print available methods)
- * <br><pr><i>options...</i>: Options for the filter</command>
- *
- * <command><p>
- * <b>generate &lt;method&gt; [&gt;options&lt;]</b> - Generate new entries
- * <br><pr><i>method</i>: Name of a {@linkplain BaseEntryGenerator}. ("?" for
- * options)
- * <br><pr><i>options</i>: Any options for the entry generator</command>
- * 
- * <command><p>
- * <b>match $&lt;dataset&gt; &lt;num&gt; - Find most similar entries in this dataset
- * <br><pr><i>dataset</i>: Dataset containing entries to be matched
- * <br><pr><i>num</i>: Number of closest entries to print
- * <br>Prints the most similar entries in this dataset to those in the dataset
- * passed as the argument.</command>
- *
- * <command><p>
- * <b>modify &lt;method> [&lt;options>]</b> - Modify the dataset
- * <br><pr><i>method</i>: How to modify dataset. Name of a
- * {@linkplain BaseDatasetModifier}. ("?" to print available methods)
- * <br><pr><i>options</i>: Any options for the dataset</command>
- *
- * <command><p>
- * <b>import &lt;filename> [&lt;options...>]</b> - Import data by reading a file
- * <br><pr><i>filename</i>: Name of file to import data from
- * <br><pr><i>options...</i>: Any options used when parsing this dataset
- * (specific to type of Dataset)</command>
- *
- * <command><p>
- * <b>rank &lt;number> &lt;maximum|minimum> &lt;measured|predicted> &lt;method>
- * [&lt;options>]</b> - Print the top ranked entries based by some measure
- * <br><pr><i>number</i>: Number of top entries to print
- * <br><pr><i>maximum|minimum</i>: Whether to print entries with the largest or
- * smallest objection function
- * <br><pr><i>measured|predicted</i>: Whether to use the measured or predicted
- * values when calculation
- * <br><pr><i>method</i>: Object function used to rank entries. Name of a
- * {@link BaseEntryRanker} ("?" for available methods)
- * <br><pr><i>options...</i>: Any options for the objective function</command>
- *
- * <command><p>
- * <b>&lt;output> = split &lt;number|fraction></b> - Randomly select and remove
- * entries from dataset
- * <br><pr><i>number|fraction</i>: Either the fraction or number of entries to
- * be removed
- * <br><pr><i>output</i>: New dataset containing randomly selected entries that
- * were in this dataset</command>
- *
- * <command><p>
- * <b>&lt;output> = subset &lt;number|fraction></b> - Generate a random subset
- * from this dataset
- * <br><pr><i>number|fraction</i>: Either the fraction or number of entries to
- * select
- * <br><pr><i>output</i>: New dataset containing random selection from this
- * dataset</command>
- *
- * <command><p>
- * <b>attributes</b> - Print all attributes</command>
- *
- * <command><p>
- * <b>attributes expanders add &lt;method> [&lt;options...>]</b> - Add an
- * attribute expander to be run after generating attributes
- * <br><pr><i>method</i>: How to expand attributes. Name of a
- * {@linkplain BaseAttributeExpander} ("?" to print available methods)
- * <br><pr><i>options...</i>: Any options for the expansion method These
- * expanders are designed to create new attributes based on existing
- * ones.</command>
- *
- * <command><p>
- * <b>attributes expanders clear</b> - Clear the current list of attribute
- * expanders</command>
- *
- * <command><p>
- * <b>attributes expanders run</b> - Run the currently-defined list of attribute
- * expanders</command>
- *
- * <command><p>
- * <b>attributes generators add &lt;method> [&lt;options...>]</b> - Add an
- * attribute generators to create additional attributes
- * <br><pr><i>method</i>: New generation method. Name of a
- * {@linkplain BaseAttributeGenerator} ("?" to print available methods)
- * <br><pr><i>options...</i>: Any options for the generator method These
- * expanders are designed to create new attributes tailored for a specific
- * application.</command>
- *
- * <command><p>
- * <b>attributes generators run</b> - Run the currently-defined list of
- * attribute expanders</command>
- *
- * <command><p>
- * <b>attributes generators clear</b> - Clear the current list of attribute
- * generators</command>
- *
- * <command><p>
- * <b>attributes generate</b> - Generate attributes for each entry</command>
- *
- * <command><p>
- * <b>attributes rank &lt;number> &lt;method> [&lt;options...&gt;]</b> - Rank
- * attributes based on predictive power
- * <br><pr><i>number</i>: Number of top attributes to print
- * <br><pr><i>method</i>: Method used to rank attributes. Name of a
- * {@linkplain BaseAttributeEvaluator} ("?" to print available methods)
- * <br><pr><i>options...</i>: Options for the evaluation method.</command>
- *
- * <p>
- * <b><u>Implemented Print Commands:</u></b>
- *
- * <print><p>
- * <b>details</b> - Print details about this class</print>
- *
- * <print><p>
- * <b>dist</b> - Print distribution of entries between known classes</print>
- *
- * <p>
- * <b><u>Implemented Save Formats:</u></b> TBD
- *
- * <save><p>
- * <b>csv</b> - Comma-separated value format.
- * <br>The value of each attribute and the measured class variable, if
- * defined.</save>
- *
- * <save><p>
- * <b>arff</b> - Weka's ARFF format.
- * <br>Requires that a measured value is available for the class variable of
- * each entry.</save>
- *
- * <save><p>
- * <b>stats</b> - Writes predicted and measured class variables.
- * <br>This is intended to allow an external program to evaluate model
- * performance.</save>
- *
- * @author Logan Ward
- * @version 0.1
- */
-public class Dataset extends java.lang.Object implements java.io.Serializable,
-        java.lang.Cloneable, Printable, Savable, Options, Commandable, Citable {
-
-    /**
-     * Names of attributes that describe each entry
-     */
-    protected ArrayList<String> AttributeName;
-    /**
-     * Names of the class(s) of each entry
-     */
-    private String[] ClassName;
-    /**
-     * Internal array that stores entries
-     */
-    protected ArrayList<BaseEntry> Entries;
-    /**
-     * Tools to generate new attributes based on existing ones
-     */
-    protected List<BaseAttributeExpander> Expanders = new LinkedList<>();
-    /**
-     * Tools to generate special-purpose attributes
-     */
-    protected List<BaseAttributeGenerator> Generators = new LinkedList<>();
-
-    /**
-     * Read the state from file using serialization
-     *
-     * @param filename Filename for input
-     * @return Dataset stored in that file
-     * @throws java.lang.Exception
-     */
-    public static Dataset loadState(String filename) throws Exception {
-        return (Dataset) UtilityOperations.loadState(filename);
-    }
-
-    /**
-     * Generate a blank dataset
-     */
-    public Dataset() {
-        this.ClassName = new String[]{"Class"};
-        this.AttributeName = new ArrayList<>();
-        this.Entries = new ArrayList<>();
-    }
-
-    ;
-    
-    /** Create a Dataset that containing the same entries as another
-     * @param AttributeName Attribute names to use
-     * @param ClassName Name(s) of class variable
-     * @param Entries Entries to be stored
-     */
-    public Dataset(ArrayList<String> AttributeName,
-            String[] ClassName, ArrayList<BaseEntry> Entries) {
-        this.AttributeName = AttributeName;
-        this.ClassName = ClassName.clone();
-        this.Entries = new ArrayList<>(Entries);
-    }
-
-    /**
-     * Create an empty dataset with the same attributes names as another
-     *
-     * @param AttributeName Attribute names
-     * @param ClassName Name(s) of class variable
-     */
-    public Dataset(ArrayList<String> AttributeName, String[] ClassName) {
-        this.AttributeName = AttributeName;
-        this.ClassName = ClassName;
-        this.Entries = new ArrayList<>();
-    }
-
-    @Override
-    public void setOptions(List<Object> Options) throws Exception {
-        /* Nothing to do */
-    }
-
-    @Override
-    public String printUsage() {
-        return "Usage: *No Options*";
-    }
-
-    /**
-     * Creates a new instance of this dataset, and clones of each entry.
-     * @return Clone of this dataset
-     */
-    @Override
-    @SuppressWarnings("CloneDeclaresCloneNotSupported")
-    public Dataset clone() {
-        Dataset copy = emptyClone();
-
-        // Make unique copies of the entries
-        copy.Entries = new ArrayList<>(NEntries());
-        Iterator<BaseEntry> iter = Entries.iterator();
-        while (iter.hasNext()) {
-            copy.addEntry(iter.next().clone());
-        }
-        return copy;
-    }
-
-    /**
-     * Creates a new instance with the same class and attribute names, but
-     * without any entries.
-     *
-     * @return Dataset with same properties, no entries
-     */
-    public Dataset emptyClone() {
-        Dataset copy;
-        try {
-            copy = (Dataset) super.clone();
-        } catch (CloneNotSupportedException c) {
-            throw new Error(c);
-        }
-        copy.AttributeName = new ArrayList<>(AttributeName);
-        copy.ClassName = ClassName.clone();
-        copy.Expanders = new LinkedList<>(Expanders);
-        copy.Generators = new LinkedList<>(Generators);
-        
-        // Make unique copies of the entries
-        copy.Entries = new ArrayList<>();
-        return copy;
-    }
-
-    /**
-     * Get a dataset that only contains entries with a measured class variable.
-     *
-     * @return Dataset with all entries that have a measured class
-     */
-    public Dataset getTrainingExamples() {
-        Dataset output = emptyClone();
-        for (BaseEntry entry : Entries) {
-            if (entry.hasMeasurement()) {
-                output.addEntry(entry);
-            }
-        }
-        return output;
-    }
-
-    /**
-     * Clear out all entries
-     */
-    public void clearData() {
-        this.Entries.clear();
-    }
-    
-    /**
-     * Clear attribute data. Used when it is necessary to conserve memory
-     */
-    public void clearAttributes() {
-        AttributeName.clear();
-        for (BaseEntry entry : Entries) {
-            entry.clearAttributes();
-        }
-    }
-
-    /**
-     * Add a new tool to expand the number of attributes for this dataset.
-     *
-     * @param expander New expander
-     */
-    public void addAttribueExpander(BaseAttributeExpander expander) {
-        Expanders.add(expander);
-    }
-
-    /**
-     * Reset the list of attribute expanders
-     */
-    public void clearAttributeExpanders() {
-        Expanders.clear();
-    }
-
-    /**
-     * Get a copy of the list of currently-employed attribute expanders.
-     *
-     * @return List of attribute expanders
-     * @see
-     * #addAttribueExpander(magpie.attributes.expansion.BaseAttributeExpander)
-     */
-    public List<BaseAttributeExpander> getAttributeExpanders() {
-        return new LinkedList<>(Expanders);
-    }
-
-    /**
-     * Expand the list of attributes using the currently-set list of attribute
-     * expanders.
-     *
-     * @see #getAttributeExpanders()
-     */
-    public void runAttributeExpanders() {
-        for (BaseAttributeExpander expander : Expanders) {
-            expander.expand(this);
-        }
-    }
-
-    /**
-     * Add a new tool to generate additional attributes
-     *
-     * @param generator New generator
-     */
-    public void addAttribueGenerator(BaseAttributeGenerator generator) {
-        Generators.add(generator);
-    }
-
-    /**
-     * Reset the list of attribute generators
-     */
-    public void clearAttributeGenerators() {
-        Generators.clear();
-    }
-
-    /**
-     * Get a copy of the list of currently-employed attribute generators.
-     *
-     * @return List of attribute expanders
-     * @see
-     * #addAttribueExpander(magpie.attributes.expansion.BaseAttributeExpander)
-     */
-    public List<BaseAttributeGenerator> getAttributeGenerators() {
-        return new LinkedList<>(Generators);
-    }
-
-    /**
-     * Expand the list of attributes using the currently-set list of attribute
-     * generators.
-     *
-     * @throws java.lang.Exception
-     * @see #getAttributeGenerators()
-     */
-    public void runAttributeGenerators() throws Exception {
-        for (BaseAttributeGenerator generator : Generators) {
-            generator.addAttributes(this);
-        }
-    }
-
-    /**
-     * Generate attributes for this dataset
-     *
-     * @throws java.lang.Exception If any error is encountered
-     */
-    final public void generateAttributes() throws Exception {
-        if (Magpie.NThreads > 1 && NEntries() > Magpie.NThreads) {
-            // Store the number of threads 
-            int originalNThreads = Magpie.NThreads;
-            
-            // Set Magpie.NThreads to 1 to prevent children from spawning threads
-            Magpie.NThreads = 1;
-            
-            // Split dataset for threading
-            Dataset[] threadData = splitForThreading(originalNThreads);
-            
-            // Create executor
-            ExecutorService executor = Executors.newFixedThreadPool(originalNThreads);
-            
-            // Launch threads
-            List<Future<Integer>> results = new ArrayList<>(originalNThreads);
-            for (final Dataset part : threadData) {
-                Callable<Integer> thread = new Callable<Integer>() {
-
-                    @Override
-                    public Integer call() throws Exception {
-                        part.generateAttributes();
-                        return part.NAttributes();
-                    }
-                };
-                results.add(executor.submit(thread));
-            }
-            
-            // Wait until all threads are done
-            executor.shutdown();
-            
-            // Get attribute names from thread #0
-            try {
-                // Wait until that thread finishes
-                results.get(0).get();
-                
-                // Set the names for this instance to those of the first part
-                AttributeName = threadData[0].AttributeName;
-            } catch (ExecutionException e) {
-                throw new Exception(e.getCause());
-            }
-            
-            // Wait for the other entries
-            for (int id=1; id<originalNThreads; id++) {
-                try {
-                    // Wait until that thread finishes
-                    results.get(id).get();
-                } catch (ExecutionException e) {
-                    throw new Exception(e.getCause());
-                }
-            }
-            
-            // Restore the number of threads
-            Magpie.NThreads = originalNThreads;
-        } else {
-            // First things first, clear out old data
-            AttributeName.clear();
-            for (BaseEntry e : Entries) {
-                e.clearAttributes();
-            }
-
-            // Now compute attributes
-            calculateAttributes();
-
-            // Run generators
-            runAttributeGenerators();
-
-            // Run expanders
-            runAttributeExpanders();
-
-            // Reduce memory footprint, where possible
-            finalizeGeneration();
-        }
-    }
-
-    /**
-     * Perform attribute calculation. Should also store names in
-     * {@linkplain #AttributeName}.
-     *
-     * @throws Exception
-     */
-    protected void calculateAttributes() throws Exception {
-        throw new OperationNotSupportedException("Dataset does not support attribute generation");
-    }
-
-    /**
-     * @return Names of all attributes
-     */
-    public String[] getAttributeNames() {
-        return AttributeName.toArray(new String[0]);
-    }
-
-    /**
-     * Get name of a specific attribute
-     *
-     * @param index Attribute number
-     * @return Name of that attribute
-     */
-    public String getAttributeName(int index) {
-        return AttributeName.get(index);
-    }
-
-    /**
-     * Set the names of each attributes.
-     *
-     * <p>
-     * NOTE: This will not effect the number of attributes of each entry. Make
-     * sure to update those if needed!
-     *
-     * @param attributeNames
-     */
-    public void setAttributeNames(List<String> attributeNames) {
-        AttributeName.clear();
-        AttributeName.addAll(attributeNames);
-    }
-
-    /**
-     * Get index of a certain attribute
-     *
-     * @param Name Name of desired attribute
-     * @return Index of that attribute (-1 if it does not exist)
-     */
-    public int getAttributeIndex(String Name) {
-        return AttributeName.indexOf(Name);
-    }
-
-    /**
-     * Imports data from a text file. Expected format for file:
-     * <p>
-     * Attribute1Name, Attribute2Name, ..., AttributeNName, Class<br>
-     * Attribute1, Attribute2, ..., AttributeN, ClassVariable
-     *
-     * @param filename Path to data file
-     * @param options Any options used to control import
-     * @throws java.lang.Exception If text import fails
-     */
-    public void importText(String filename, Object[] options) throws Exception {
-        // Open the file
-        BufferedReader fp = new BufferedReader(new FileReader(filename));
-
-        // Clear out old data
-        AttributeName.clear();
-        Entries.clear();
-
-        // If the file is a Weka arff
-        if (filename.toLowerCase().contains("arff")) {
-            // Import an ARFF file
-            Instances arff = new ArffLoader.ArffReader(fp).getData();
-
-            // Determine which attribute is the class index. If none is 
-            //  specified in the ARFF, assume it is the last one
-            int classIndex = arff.classIndex();
-            if (classIndex == -1) {
-                classIndex = arff.numAttributes() - 1;
-                arff.setClassIndex(classIndex);
-            }
-
-            // Get possible values of the class index
-            if (arff.attribute(classIndex).enumerateValues() == null) {
-                ClassName = new String[]{arff.attribute(classIndex).name()};
-            } else {
-                List<String> classNames = new LinkedList<>();
-                Enumeration enums = arff.attribute(classIndex).enumerateValues();
-                while (enums.hasMoreElements()) {
-                    classNames.add(enums.nextElement().toString());
-                }
-                ClassName = classNames.toArray(new String[0]);
-            }
-
-            // Read in attributes (only get the numeric ones)
-            Set<Integer> excludedAttributes = new TreeSet<>();
-            for (int i = 0; i < arff.numAttributes(); i++) {
-                if (i == classIndex) {
-                    continue;
-                }
-                if (arff.attribute(i).isNumeric()) {
-                    AttributeName.add(arff.attribute(i).name());
-                } else if (i != classIndex) {
-                    excludedAttributes.add(i);
-                }
-            }
-
-            // Read in data
-            Entries.ensureCapacity(arff.numInstances());
-            for (Instance inst : arff) {
-                double[] attr = new double[NAttributes()];
-
-                // Read in attributes
-                int counter = 0;
-                for (int a = 0; a < inst.numAttributes(); a++) {
-                    if (!(a == classIndex || excludedAttributes.contains(a))) {
-                        attr[counter++] = inst.value(a);
-                    }
-                }
-
-                // Store values 
-                BaseEntry entry = new BaseEntry();
-                entry.setAttributes(attr);
-
-                // Set class variable
-                try {
-                    entry.setMeasuredClass(inst.classValue());
-                } catch (Exception e) {
-                    // do nothing
-                }
-                addEntry(entry);
-            }
-            return;
-        }
-
-        // Process header
-        String Line = fp.readLine();
-        String[] Words = Line.split("[, \t]");
-        AttributeName.addAll(Arrays.asList(Arrays.copyOfRange(Words, 0, Words.length - 1)));
-        ClassName = new String[]{Words[Words.length - 1]};
-
-        // Add in entries
-        while (true) {
-            // Read line
-            Line = fp.readLine();
-            if (Line == null) {
-                break;
-            }
-            Words = Line.split("[, \t]");
-            if (Words.length == 0) {
-                break;
-            }
-
-            // Read in data
-            double[] attributes = new double[NAttributes()];
-            double cValue;
-            try {
-                for (int i = 0; i < AttributeName.size(); i++) {
-                    attributes[i] = Double.parseDouble(Words[i]);
-                }
-                cValue = Double.parseDouble(Words[Words.length - 1]);
-            } catch (NumberFormatException e) {
-                // If a problem reading numbers, just continue
-                continue;
-            }
-
-            // Add entry
-            BaseEntry E = new BaseEntry();
-            E.setAttributes(attributes);
-            E.setMeasuredClass(cValue);
-            E.reduceMemoryFootprint();
-            addEntry(E);
-        }
-    }
-
-    /**
-     * Set name of class variable (or possible classes)
-     *
-     * @param newClassNames New name(s) to use
-     */
-    public void setClassNames(String[] newClassNames) {
-        ClassName = newClassNames.clone();
-    }
-
-    /**
-     * @return Names of possible classes for class variable
-     */
-    public String[] getClassNames() {
-        return ClassName;
-    }
-
-    /**
-     * Get the name of a certain class (for data with multiple possible
-     * classficiations)
-     *
-     * @param value Value of class variable
-     * @return Name of that class
-     */
-    public String getClassName(int value) {
-        return ClassName[value];
-    }
-
-    /**
-     * Add in a new attribute. Places at end of list
-     *
-     * @param name Name to be added
-     * @param values Value of attribute for each entry
-     */
-    public void addAttribute(String name, double[] values) {
-        if (AttributeName.contains(name)) {
-            throw new Error("Dataset already contains attribute: " + name);
-        }
-        AttributeName.add(name);
-        for (int i = 0; i < NEntries(); i++) {
-            BaseEntry E = getEntry(i);
-            E.addAttribute(values[i]);
-            E.reduceMemoryFootprint();
-        }
-    }
-    
-    /**
-     * Add new attributes. If you use this operation, you must add attributes to 
-     * each new entry manually.
-     * @param names Names of new attributes
-     * @see BaseEntry#addAttributes(double[]) 
-     */
-    public void addAttributes(List<String> names) {
-        for (String name : names) {
-            if (AttributeName.contains(name)) {
-                throw new Error("Dataset already contains attribute: " + name);
-            }
-        }
-        AttributeName.addAll(names);
-    }
-
-    /**
-     * Remove an attribute
-     *
-     * @param index Index of attribute to be removed
-     */
-    public void removeAttribute(int index) {
-        System.err.println("WARNING: This does not currently remove attribute from entries. LW 4Apr14");
-        AttributeName.remove(index);
-    }
-
-    /**
-     * Remove an attribute
-     *
-     * @param name Name of attribute to be removed
-     */
-    public void removeAttribute(String name) {
-        System.err.println("WARNING: This does not currently remove attribute from entries. LW 4Apr14");
-        AttributeName.remove(name);
-    }
-
-    /**
-     * @return Number of features describing each entry
-     */
-    public int NAttributes() {
-        return AttributeName.size();
-    }
-
-    /**
-     * @return Number of possible (discrete) values for class variable. 1 means
-     * variable is continuous
-     */
-    public int NClasses() {
-        return ClassName.length;
-    }
-
-    /**
-     * @return Number of entries in Dataset
-     */
-    public int NEntries() {
-        return Entries.size();
-    }
-
-    /**
-     * Add an entry. You may need to run {@linkplain #generateAttributes(java.lang.Object[])
-     * }.
-     *
-     * @param e Entry to be added
-     */
-    public void addEntry(BaseEntry e) {
-        Entries.add(e);
-    }
-
-    /**
-     * A new entry by parsing an input string. After using this operation, it
-     * may be necessary to recalculate attributes.
-     *
-     * @param input String describing the entry
-     * @return Entry representing the parsed string.
-     * @throws Exception If conversion fails
-     */
-    public BaseEntry addEntry(String input) throws Exception {
-        BaseEntry toAdd = new BaseEntry(input);
-        addEntry(toAdd);
-        return toAdd;
-    }
-
-    /**
-     * Add many entries to a the data set
-     *
-     * @param entries Any collection type of entries
-     */
-    public void addEntries(Collection<? extends BaseEntry> entries) {
-        Entries.addAll(entries);
-    }
-    
-    /** 
-     * Add entries from another dataset. If other dataset has different attributes
-     * or class attributes, you can force a merge between these datasets
-     * by deleting the attributes and classes from the other dataset.
-     * 
-     * <p>Entries will be cloned before adding them to this dataset.
-     * 
-     * @param otherDataset Dataset to be added to this one
-     * @param forceMerge Whether to force merge if attributes / class are different.
-     * @throws java.lang.Exception If datasets have different classes or attributes,
-     * and forceMerge is false.
-     */
-    public void addEntries(Dataset otherDataset, boolean forceMerge) throws Exception {
-        // Check whether attributes / class are the same
-        boolean attrSame = otherDataset.AttributeName.equals(AttributeName);
-        boolean classSame = Arrays.equals(otherDataset.ClassName, ClassName);
-        
-        // If they are, and force is not true: Fail
-        if (! ((attrSame && classSame) || forceMerge)) {
-            throw new Exception("Datasets are not identical and merge not forced");
-        }
-        
-        // Add in the entries
-        for (BaseEntry otherEntry : otherDataset.Entries) {
-            // Make the clone
-            BaseEntry entry = otherEntry.clone();
-            
-            // If needed, delete attributes or class
-            if (! attrSame) {
-                entry.clearAttributes();
-            }
-            if (! classSame) {
-                entry.deleteMeasuredClass();
-                entry.deletePredictedClass();
-            }
-            
-            // Add it to this dataset
-            addEntry(entry);
-        }
-    }
-
-    /**
-     * Remove all duplicate entries
-     */
-    public void removeDuplicates() {
-        Set Filter = new HashSet<>(Entries);
-        Entries.clear();
-        Entries.addAll(Filter);
-    }
-
-    /**
-     * Determine whether a dataset contains a certain entry
-     *
-     * @param Entry Entry to be tested
-     * @return Whether the dataset contains <code>Entry</code>
-     */
-    public boolean containsEntry(BaseEntry Entry) {
-        return Entries.contains(Entry);
-    }
-    
-    /**
-     * Find entries in this dataset with attributes closest to a user-provided
-     * entry. Measures distance using the L2 norm.
-     * @param entry Entry to be matched
-     * @param n Number of top entries to list
-     * @return List of top entries
-     */
-    public List<BaseEntry> matchEntries(BaseEntry entry, int n) {
-        // Make sure the entry has the same number of attriutes
-        if (entry.NAttributes() != NAttributes()) {
-            throw new RuntimeException("Entry has wrong number of attributes: " 
-                    + entry.NAttributes() + " != " + NAttributes());
-                    
-        }
-        
-        // Make the priority queue to be sorted
-        PriorityQueue<Pair<BaseEntry, Double>> queue = new PriorityQueue<>(n, 
-                new Comparator<Pair<BaseEntry, Double>>() {
-
-            @Override
-            public int compare(Pair<BaseEntry, Double> o1, Pair<BaseEntry, Double> o2) {
-                return o2.getValue().compareTo(o1.getValue());
-            }
-        });
-        
-        // Loop through all entries in the dataset
-        DistanceMeasure meas = new org.apache.commons.math3.ml.distance.EuclideanDistance();
-        double[] myAtt = entry.getAttributes();
-        
-        for (BaseEntry e : Entries) {
-            // Get the distance
-            double dist = meas.compute(myAtt, e.getAttributes());
-            
-            // Add to queue
-            queue.add(new ImmutablePair<>(e, dist));
-            
-            // Pop off the current worst
-            if (queue.size() > n) {
-                queue.poll();
-            }
-        }
-        
-        // Transfer to a list
-        List<BaseEntry> output = new ArrayList<>(n);
-        
-        for (Pair<BaseEntry, Double> pair : queue) {
-            output.add(0, pair.getKey());
-        }
-        
-        return output;
-    }
-
-    /**
-     * Combine the data structure with another. Does not alter the other dataset.
-     * Assumes that the two dataset have the same attributes, and classes.
-     *
-     * <p>Entries are not cloned when during combination.
-     * 
-     * <p>If you are looking to add entries from another dataset, also consider
-     * using {@linkplain #addEntries(magpie.data.Dataset, boolean) }.
-     * @param d Dataset to be added
-     */
-    public void combine(Dataset d) {
-        if (d.NAttributes() != NAttributes()) {
-            throw new Error("Data set has wrong number of features");
-        }
-        if (d.NClasses() != NClasses()) {
-            throw new Error("Data set has wrong number of classes");
-        }
-        Entries.addAll(d.Entries);
-    }
-
-    /**
-     * Combine the data structure with an array of other Datasets. Leaves all of
-     * the others all unaltered.
-     *
-     * @param d Array of DataStructures
-     */
-    public void combine(Dataset[] d) {
-        for (Dataset data : d) {
-            combine(data);
-        }
-    }
-
-    /**
-     * Combine the data structure with a collection of other data structures.
-     * Leaves other datasets unaltered
-     *
-     * @param d Collection of Datasets
-     */
-    public void combine(Collection<Dataset> d) {
-        for (Dataset data : d) {
-            combine(data);
-        }
-    }
-
-    /**
-     * Remove all entries that are in another dataset from this dataset
-     *
-     * @param Data Second dataset
-     */
-    public void subtract(Dataset Data) {
-        TreeSet<BaseEntry> TempSet = new TreeSet<>(Entries);
-        TempSet.removeAll(Data.Entries);
-        Entries = new ArrayList(TempSet);
-    }
-
-    /**
-     * Retrieve a single entry from the dataset
-     *
-     * @param index Index of entry
-     * @return Specified entry
-     */
-    public BaseEntry getEntry(int index) {
-        return Entries.get(index);
-    }
-
-    /**
-     * Retrieve the internal collection of entries
-     *
-     * @return Collection of entries (probably an ArrayList)
-     */
-    public List<BaseEntry> getEntries() {
-        return this.Entries;
-    }
-
-    /**
-     * Given a list of labels, separate Dataset into multiple subsets
-     *
-     * @param labels Label defining in which subset to label an entry
-     * @return Array of subsets of length <code>max(label) + 1</code>, where
-     * each member, i, contains entries with <code>label[i] == i</code>.
-     */
-    public Dataset[] partition(int[] labels) {
-        int maxLabel = -1;
-        for (int i = 0; i < labels.length; i++) {
-            if (labels[i] > maxLabel) {
-                maxLabel = labels[i];
-            }
-        }
-        return partition(labels, (int) maxLabel + 1);
-    }
-
-    /**
-     * Given a list of labels, separate Dataset into multiple subsets (some may
-     * be empty)
-     *
-     * @param labels Label defining in which subset to label an entry
-     * @param number Number subsets to produce, must be greater than max(labels)
-     * @return Array of subsets of length max(label), where each member, i,
-     * contains entries with label[i] == i.
-     */
-    public Dataset[] partition(int[] labels, int number) {
-        if (labels.length != this.NEntries()) {
-            throw new Error("Number of labels != Number of entries!");
-        }
-        Dataset[] subsets = new Dataset[number];
-        for (int i = 0; i < number; i++) {
-            subsets[i] = this.emptyClone();
-        }
-        int toSubset;
-        for (int i = 0; i < labels.length; i++) {
-            toSubset = labels[i];
-            if (toSubset >= number) {
-                throw new Error("number < max(labels)");
-            }
-            subsets[toSubset].addEntry(this.getEntry(i));
-        }
-        return subsets;
-    }
-
-    /**
-     * Get a specific list of entries from the dataset. These entries are not
-     * removed from the original dataset
-     *
-     * @param indicies List of entry IDs to be removed
-     * @return A new dataset containing only the specified entries
-     */
-    public Dataset getSubset(int[] indicies) {
-        Dataset output = emptyClone();
-        for (int i = 0; i < indicies.length; i++) {
-            output.addEntry(getEntry(indicies[i]));
-        }
-        return output;
-    }
-
-    /**
-     * Split off a certain number of entries into a separate dataset. Deletes
-     * those entries from the original set
-     *
-     * @param number Number of entries in new set
-     * @return Dataset containing a subset of entries
-     */
-    public Dataset randomSplit(int number) {
-        if (number < 0 || number > NEntries()) {
-            throw new Error("Number must be positive, and less than the size of the set");
-        }
-
-        // Create a list of which entries to move over
-        Boolean[] to_switch = new Boolean[NEntries()];
-        Arrays.fill(to_switch, 0, number, true);
-        Arrays.fill(to_switch, number, NEntries(), false);
-        Collections.shuffle(Arrays.asList(to_switch));
-
-        // Delete or switch, as suggested
-        Dataset out = emptyClone();
-        int id = 0;
-        Iterator<BaseEntry> iter = Entries.iterator();
-        ArrayList<BaseEntry> new_set = new ArrayList<>(number);
-        while (iter.hasNext()) {
-            BaseEntry e = iter.next();
-            if (to_switch[id]) {
-                new_set.add(e);
-                iter.remove();
-            }
-            id++;
-        }
-        out.addEntries(new_set);
-        return out;
-    }
-
-    /**
-     * Split off a certain number of entries into a separate dataset. Deletes
-     * those entries from the original set
-     *
-     * @param fraction Fraction of entries of original set to move to new set
-     * @return Dataset containing a subset of entries
-     */
-    public Dataset randomSplit(double fraction) {
-        if (fraction > 1 || fraction < 0) {
-            throw new Error("Fraction must be between 0 and 1");
-        }
-        int to_new = (int) Math.floor((double) NEntries() * fraction);
-        return randomSplit(to_new);
-    }
-
-    /**
-     * Generate a random subset of the original data, which is left intact
-     *
-     * @param number Number of entries to move over
-     * @return Dataset containing a subset of entries
-     */
-    public Dataset getRandomSubset(int number) {
-        /**
-         * Grab a random subset from the original data, leave this intact
-         */
-        if (number < 0 || number > NEntries()) {
-            throw new Error("Number must be positive, and less than the size of the set");
-        }
-
-        // Create a list of which entries to move over
-        Boolean[] to_switch = new Boolean[NEntries()];
-        Arrays.fill(to_switch, 0, number, true);
-        Arrays.fill(to_switch, number, NEntries(), false);
-        Collections.shuffle(Arrays.asList(to_switch));
-
-        // Add to subset if desired
-        Dataset out = emptyClone();
-        int id = 0;
-        Iterator<BaseEntry> iter = Entries.iterator();
-        ArrayList<BaseEntry> new_set = new ArrayList<>(number); // Faster than adding to set
-        while (iter.hasNext()) {
-            BaseEntry e = iter.next();
-            if (to_switch[id]) {
-                new_set.add(e);
-            }
-            id++;
-        }
-        out.addEntries(new_set);
-        return out;
-    }
-
-    /**
-     * Generate a random subset of the original data, which is left intact
-     *
-     * @param fraction Fraction of entries used in new set
-     * @return Dataset containing a subset of entries
-     */
-    public Dataset getRandomSubset(double fraction) {
-        if (fraction > 1 || fraction < 0) {
-            throw new Error("Fraction must be between 0 and 1");
-        }
-        int to_new = (int) Math.floor((double) NEntries() * fraction);
-        return getRandomSubset(to_new);
-    }
-
-    /**
-     * Split for threading purposes. Does not worry about randomization,
-     * thread n contains all entries where [entry ID] % NThreads == 0. 
-     * 
-     * <p>Example: 4 threads, thread 1 has entry #1, 5, 9, ...
-     * 
-     * @param NThreads Number of subsets to create
-     * @return Array of equally-sized Dataset objects
-     */
-    public Dataset[] splitForThreading(int NThreads) {
-        Dataset[] output = new Dataset[NThreads];
-        
-        // Number to split per thread
-        int to_split = NEntries() / NThreads;
-        
-        // Make the thread datasets
-        for (int i=0; i< NThreads; i++) {
-            output[i] = emptyClone();
-            output[i].Entries.ensureCapacity(to_split);
-        }
-        
-        // Fill in each thread
-        for (int e=0; e<NEntries(); e++) {
-            output[e % NThreads].Entries.add(Entries.get(e));
-        }
-        
-        return output;
-    }
-
-    /**
-     * Split the dataset into multiple folds for cross-validation, empties the
-     * original test set
-     *
-     * @param folds Number of folds
-     * @return Vector of independent test sets
-     */
-    public Dataset[] splitIntoFolds(int folds) {
-        // Generate the output array
-        Dataset[] output = new Dataset[folds];
-        for (int i = 0; i < folds; i++) {
-            output[i] = emptyClone();
-        }
-        if (NClasses() == 1) {
-            // Generate list of entries to shuffle
-            int to_split = (int) Math.floor((double) NEntries() / (double) folds);
-            Integer[] to_switch = new Integer[NEntries()];
-            int count = 0;
-            for (int i = 1; i < folds; i++) {
-                Arrays.fill(to_switch, count, count + to_split, i);
-                count += to_split;
-            }
-            Arrays.fill(to_switch, count, NEntries(), 0);
-            Collections.shuffle(Arrays.asList(to_switch));
-
-            // Assign them to the appropriate array
-            int id = 0;
-            Iterator<BaseEntry> iter = Entries.iterator();
-            while (iter.hasNext()) {
-                BaseEntry e = iter.next();
-                iter.remove(); // Remove from old set
-                output[to_switch[id]].addEntry(e);
-                id++;
-            }
-        } else {
-            for (int i = 0; i < NClasses(); i++) {
-                final int cls = i;
-                // Get the entries that are in class # cls
-                Predicate splitter = new Predicate() {
-                    @Override
-                    public boolean evaluate(Object input) {
-                        BaseEntry input_obj = (BaseEntry) input;
-                        return input_obj.getMeasuredClass() == cls;
-                    }
-                };
-                Dataset split = DatasetHelper.split(this, splitter);
-
-                // Split them into folds for cross-validation
-                split.setClassNames(new String[]{"Class"});
-                Dataset[] split_folds = split.splitIntoFolds(folds);
-                for (Dataset S : split_folds) {
-                    S.setClassNames(getClassNames());
-                }
-
-                // Add them to the output structure
-                for (int j = 0; j < folds; j++) {
-                    output[j].combine(split_folds[j]);
-                }
-            }
-        }
-        return output;
-    }
-
-    /**
-     * Convert to Weka Instances object, delete attribute information in each
-     * entry. This can be used to conserve memory when using Weka.
-     *
-     * @param useClass Whether to output class data. Note: If there is no measured
-     * class data and useDiscreteClass is true, value will be set to Zero. This 
-     * allows the Instances to contain information about how many classes are available
-     * regardless of whether this Dataset contains any measurements.
-     * @param useDiscreteClass Whether to treat class variable as discrete
-     * @return Dataset in Weka format
-     * @see Dataset#restoreAttributes(weka.core.Instances)
-     */
-    public Instances transferToWeka(boolean useClass, boolean useDiscreteClass) {
-        // Create an array of attribute names
-        ArrayList<Attribute> Attributes = new ArrayList<>();
-        for (int i = 0; i < NAttributes(); i++) {
-            Attribute att = new Attribute(AttributeName.get(i));
-            Attributes.add(att);
-        }
-        if (!useClass) {
-            // Do nothing  
-        } else if (useDiscreteClass) {
-            Attributes.add(new Attribute("Class", Arrays.asList(getClassNames())));
-        } else {
-            Attributes.add(new Attribute("Class"));
-        }
-
-        Instances weka_out = new Instances("Output", Attributes, NEntries());
-        int j;
-        for (int i = 0; i < NEntries(); i++) {
-            BaseEntry entry = Entries.get(i);
-            DenseInstance inst = new DenseInstance(Attributes.size());
-            inst.setDataset(weka_out);
-            for (j = 0; j < NAttributes(); j++) {
-                inst.setValue(j, entry.getAttribute(j));
-            }
-            if (!useClass) {
-            }// Do nothing 
-            else if (useDiscreteClass) {
-                if (entry.hasMeasurement()) {
-                    double cls = Math.min(entry.getMeasuredClass(), NClasses() - 1);
-                    cls = Math.max(0, cls);
-                    inst.setValue(j, getClassName((int) cls));
-                } else {
-                    inst.setValue(j, getClassName(0));
-                }
-            } else {
-                inst.setValue(j, entry.getMeasuredClass());
-            }
-            weka_out.add(inst);
-            entry.clearAttributes();
-        }
-        if (useClass) {
-            weka_out.setClassIndex(NAttributes());
-        }
-        return weka_out;
-    }
-
-    /**
-     * Restore attribute data to each entry.
-     *
-     * @param weka Weka object containing attribute information. Assumes last
-     * variable has class variable
-     * @throws java.lang.Exception
-     * @see Dataset#transferToWeka(boolean, boolean)
-     */
-    public void restoreAttributes(Instances weka) throws Exception {
-        // Check input
-        if (weka.numInstances() != NEntries()) {
-            throw new Exception("Wrong number of entries");
-        }
-        boolean hasClass = weka.classIndex() >= 0;
-        if ((weka.numAttributes() != NAttributes() && !hasClass)
-                || (weka.numAttributes() - 1 != NAttributes() && hasClass)) {
-            throw new Exception("Wrong number of attributes");
-        }
-
-        // Transfer data
-        Iterator<Instance> iter = weka.iterator();
-        for (int i = 0; i < this.NEntries(); i++) {
-            Entries.get(i).clearAttributes();
-            Instance inst = iter.next();
-            double[] attr = inst.toDoubleArray();
-            iter.remove();
-            if (!hasClass) {
-                Entries.get(i).addAttributes(attr);
-            } else {
-                Entries.get(i).addAttributes(Arrays.copyOf(attr, NAttributes()));
-            }
-        }
-    }
-
-    /**
-     * Output the attributes and class of each entry
-     *
-     * @return Array where the last column is the measured class variable (0 if
-     * no measured)
-     */
-    public double[][] getEntryArray() {
-        double[][] output = new double[NEntries()][NAttributes() + 1];
-        int id = 0;
-        Iterator<BaseEntry> iter = Entries.iterator();
-        while (iter.hasNext()) {
-            BaseEntry e = iter.next();
-            System.arraycopy(e.getAttributes(), 0, output[id], 0, NAttributes());
-            output[id][NAttributes()] = e.hasMeasurement() ? e.getMeasuredClass() : 0;
-            id++;
-        }
-        return output;
-    }
-
-    /**
-     * Output the attributes of each entry into an array
-     *
-     * @return Array of attributes
-     */
-    public double[][] getAttributeArray() {
-        double[][] output = new double[NEntries()][NAttributes()];
-        int id = 0;
-        Iterator<BaseEntry> iter = Entries.iterator();
-        while (iter.hasNext()) {
-            BaseEntry e = iter.next();
-            System.arraycopy(e.getAttributes(), 0, output[id], 0, NAttributes());
-            id++;
-        }
-        return output;
-    }
-
-    /**
-     * Output a single attribute for each entry
-     *
-     * @param Attribute Which Attribute to output
-     * @return Array of attribute values
-     */
-    public double[] getSingleAttributeArray(int Attribute) {
-        double[] output = new double[NEntries()];
-        int id = 0;
-        Iterator<BaseEntry> iter = Entries.iterator();
-        while (iter.hasNext()) {
-            BaseEntry e = iter.next();
-            output[id] = e.getAttribute(Attribute);
-            id++;
-        }
-        return output;
-    }
-
-    /**
-     * Output an array of the measured classes for each entry
-     *
-     * @return 1D double array containing measured classes
-     */
-    public double[] getMeasuredClassArray() {
-        if (!Entries.iterator().next().hasMeasurement()) {
-            throw new Error("Entries have no measured class");
-        }
-        double[] output = new double[NEntries()];
-        int id = 0;
-        Iterator<BaseEntry> iter = Entries.iterator();
-        while (iter.hasNext()) {
-            BaseEntry e = iter.next();
-            if (e.hasMeasurement()) {
-                output[id] = e.getMeasuredClass();
-            } else {
-                throw new Error("Entry " + id + " does not have a measured class variable");
-            }
-            id++;
-        }
-        return output;
-    }
-
-    /**
-     * Get the predicted class for each entry
-     *
-     * @return 1D double array containing measured classes
-     */
-    public double[] getPredictedClassArray() {
-        if (!Entries.iterator().next().hasPrediction()) {
-            throw new Error("Entries have no predicted class");
-        }
-        double[] output = new double[NEntries()];
-        int id = 0;
-        Iterator<BaseEntry> iter = Entries.iterator();
-        while (iter.hasNext()) {
-            BaseEntry e = iter.next();
-            if (e.hasPrediction()) {
-                output[id] = e.getPredictedClass();
-            } else {
-                throw new Error("Entry " + id + " does not have a predicted class variable");
-            }
-            id++;
-        }
-        return output;
-    }
-
-    /**
-     * Get an array of class probabilities
-     *
-     * @return Probabilities of each entry being in each class
-     */
-    public double[][] getClassProbabilityArray() {
-        if (!Entries.iterator().next().hasPrediction()) {
-            throw new Error("Entries have no predicted class");
-        }
-        double[][] output = new double[NEntries()][NClasses()];
-        int id = 0;
-        Iterator<BaseEntry> iter = Entries.iterator();
-        while (iter.hasNext()) {
-            BaseEntry e = iter.next();
-            output[id] = e.getClassProbilities();
-            id++;
-        }
-        return output;
-    }
-
-    /**
-     * Set predicted class for each entry, given an array of predictions
-     *
-     * @param predictions Predictions in the same order as generated by
-     * getFeatures
-     */
-    public void setPredictedClasses(double[] predictions) {
-        int id = 0;
-        Iterator<BaseEntry> iter = Entries.iterator();
-        while (iter.hasNext()) {
-            BaseEntry e = iter.next();
-            e.setPredictedClass(predictions[id]);
-            id++;
-        }
-    }
-
-    /**
-     * Set measured class for each entry, given an array of measurements
-     *
-     * @param measurements Measurements in the same order as generated by
-     * getFeatures
-     */
-    public void setMeasuredClasses(double[] measurements) {
-        int id = 0;
-        Iterator<BaseEntry> iter = Entries.iterator();
-        while (iter.hasNext()) {
-            BaseEntry e = iter.next();
-            e.setMeasuredClass(measurements[id]);
-            id++;
-        }
-    }
-
-    /**
-     * Set class probabilities for each entry
-     *
-     * @param predictions Probabilities in the same order as generated by
-     * getFeatures
-     */
-    public void setClassProbabilities(double[][] predictions) {
-        int id = 0;
-        Iterator<BaseEntry> iter = Entries.iterator();
-        while (iter.hasNext()) {
-            BaseEntry e = iter.next();
-            e.setClassProbabilities(predictions[id]);
-            id++;
-        }
-    }
-
-    @Override
-    public String about() {
-        String output = "Number of entries:  " + NEntries();
-        output += " - Number of features: " + NAttributes();
-        return output;
-    }
-
-    /**
-     * Print out name of dataset and what attributes are generated.
-     * @param htmlFormat Whether to print in HTML format
-     * @return String describing this dataset
-     */
-    @Override
-    public String printDescription(boolean htmlFormat) {
-        // Print out class name
-        String output = "";
-        if (htmlFormat) {
-            output += "<label>";
-        }
-        output += "Dataset Type";
-        if (htmlFormat) {
-            output += "</label> ";
-        } else {
-            output += ": ";
-        }
-        output += getClass().getName() + "\n";
-        
-        // Print out entry description
-        if (htmlFormat) {
-            output += "<br><label>";
-        }
-        output += "Entry Description";
-        if (htmlFormat) {
-            output += "</label> ";
-        } else {
-            output += ": ";
-        }
-        output += printEntryDescription(htmlFormat) + "\n";
-        
-        // Print out what attributes are generated by default
-        String defaultAttr = printAttributeDescription(htmlFormat);
-        if (defaultAttr.length() > 1) {
-            // Print out header
-            if (htmlFormat) {
-                output += "<h3>";
-            }
-            output += "Default Attributes";
-            if (htmlFormat) {
-                output += "</h3>";
-            }
-            output += "\n";
-            
-            // Print out description
-            if (htmlFormat) {
-                output += "<p>";
-            }
-            output += defaultAttr + "\n";
-        }
-        
-        // Print out attribute generators
-        if (Generators.size() > 0) {
-            // Print out header
-            if (htmlFormat) {
-                output += "<h4>";
-            }
-            output += "Attribute Generators";
-            if (htmlFormat) {
-                output += "</h4>";
-            }
-            output += "\n";
-            
-            // Print out start of HTML list
-            if (htmlFormat) {
-                output += "<ol>\n";
-            }
-        }
-        
-        for (int i=0; i<Generators.size(); i++) {
-            // Print out description of the generator
-            if (htmlFormat) {
-                output += "<li> ";
-            } else {
-                output += i + ". ";
-            }
-            output += Generators.get(i).printDescription(htmlFormat);
-            if (htmlFormat) {
-                output += "</li>";
-            }
-            output += "\n";
-        }
-        
-        if (Generators.size() > 0 && htmlFormat) {
-            output += "</ol>\n";
-        }
-        
-        // Print out attribute expanders
-        return output;
-    }
-
-    @Override
-    public List<Pair<String, Citation>> getCitations() {
-        // Initialize output
-        List<Pair<String, Citation>> output = new ArrayList<>();
-        
-        // Get citations from attribute generators
-        for (BaseAttributeGenerator gen : Generators) {
-            if (gen instanceof Citable) {
-                Citable itf = (Citable) gen;
-                output.addAll(itf.getCitations());
-            }
-        }
-        
-        // Get citations from attribute expanders
-        for (BaseAttributeExpander exp : Expanders) {
-            if (exp instanceof Citable) {
-                Citable itf = (Citable) exp;
-                output.addAll(itf.getCitations());
-            }
-        }
-        
-        return output;
-    }
-    
-    /**
-     * Print out description of attributes. 
-     * 
-     * <p><b>Implementation Guide</b>
-     * <p>Subclasses should describe what kind of attributes are generated 
-     * <i>by default</i>. If it uses a separate generator class, those are captured
-     * by the {@linkplain #printDescription(boolean) } section.
-     * @param htmlFormat Whether to print in HTML format
-     * @return Description of the attributes or an empty string ("") if there
-     * are no default attributes.
-     */
-    public String printAttributeDescription(boolean htmlFormat) {
-        return "";
-    }
-    
-    /**
-     * Print out what the entries to this dataset are.
-     * @param htmlFormat Whether to print in HTML format
-     * @return Description of each entry (i.e., what kind of data is this).
-     */
-    public String printEntryDescription(boolean htmlFormat) {
-        return "A list of ordinary numbers";
-    }
-
-    @Override
-    public String toString() {
-        String output = "Number of entries:  " + NEntries();
-        output += "\nNumber of features: " + NAttributes();
-        return output;
-    }
-
-    /**
-     * Get the distribution of entries between known classes
-     *
-     * @return Number of entries of each class
-     */
-    public int[] getDistributionCount() {
-        int[] output = new int[NClasses()];
-        if (NClasses() == 1) {
-            output[0] = NEntries();
-            return output;
-        }
-        for (BaseEntry Entry : Entries) {
-            output[(int) Entry.getMeasuredClass()]++;
-        }
-        return output;
-    }
-
-    /**
-     * Get the distribution of entries between known classes
-     *
-     * @return Fraction of entries of each class
-     */
-    public double[] getDistribution() {
-        double[] output = new double[NClasses()];
-        if (NClasses() == 1) {
-            output[0] = 1.0;
-            return output;
-        }
-        int[] count = new int[NClasses()];
-        for (BaseEntry Entry : Entries) {
-            count[(int) Entry.getMeasuredClass()]++;
-        }
-        for (int i = 0; i < NClasses(); i++) {
-            output[i] = (double) count[i] / (double) NEntries();
-        }
-        return output;
-    }
-
-    /**
-     * Print out the distribution of entries in the known classes
-     *
-     * @return Distribution as a String
-     */
-    public String printDistribution() {
-        if (ClassName.length == 1) {
-            return "All entries in single class: " + ClassName[0];
-        }
-        String output = "";
-        double[] dist = getDistribution();
-        for (int i = 0; i < NClasses(); i++) {
-            output += String.format("%s (%.2f%%) ", ClassName[i], dist[i] * 100.0);
-        }
-        return output;
-    }
-
-    /**
-     * Print out data regarding a list of entries. Format:<br>
-     * <center>ID, Entry, Measured Class, Predicted Class, Class
-     * Probabilities</center>
-     *
-     * @param list ID numbers of entries to be printed.
-     * @return Desired information as a String
-     */
-    public String printEntries(int[] list) {
-        String output = "";
-        // Print out a header
-        output += "ID\tEntry\tMeasuredClass\tPredictedClass";
-        if (NClasses() > 1) {
-            output += "\tClassProbabilities";
-        }
-        output += "\n";
-        // Print out each entry
-        for (int i = 0; i < list.length; i++) {
-            output += String.format("%d\t%s\t", list[i], Entries.get(list[i]));
-            if (Entries.get(list[i]).hasMeasurement()) {
-                output += String.format("%.3f\t", Entries.get(list[i]).getMeasuredClass());
-            } else {
-                output += "None\t";
-            }
-            if (Entries.get(list[i]).hasPrediction()) {
-                output += String.format("%.3f\t", Entries.get(list[i]).getPredictedClass());
-            } else {
-                output += "None\t";
-            }
-            if (NClasses() > 1) {
-                double[] probs = Entries.get(i).getClassProbilities();
-                output += String.format("(%.3f", probs[0]);
-                for (int j = 1; j < NClasses(); j++) {
-                    output += String.format(",%.3f", probs[j]);
-                }
-                output += ")";
-            }
-            output += "\n";
-        }
-        return output;
-    }
-
-    /**
-     * Save the state of this object using serialization
-     *
-     * @param filename Filename for output
-     */
-    public void saveState(String filename) {
-        UtilityOperations.saveState(this, filename);
-    }
-
-    @Override
-    public String printCommand(List<String> Command) throws Exception {
-        switch (Command.get(0).toLowerCase()) {
-            case "details":
-                return this.toString();
-            case "dist":
-                return this.printDistribution();
-            default:
-                throw new Exception("ERROR: Print command \"" + Command.get(0)
-                        + "\" not recognized");
-
-        }
-    }
-
-    @Override
-    public String saveCommand(String Basename, String Command) throws Exception {
-        switch (Command) {
-            case "csv": // Save as CSV file
-                DatasetOutput.saveDelimited(this, Basename + ".csv", ",");
-                return Basename + ".csv";
-            case "arff": // Save as an ARFF
-                DatasetOutput.saveARFF(this, Basename + ".arff");
-                return Basename + ".arff";
-            case "stats": // Save for statistics (only: name, predicted, measured)
-                DatasetOutput.printForStatistics(this, Basename + ".csv");
-                return Basename + ".csv";
-            default:
-                throw new Exception("ERROR: Save command \"" + Command
-                        + "\" not recognized");
-        }
-    }
-
-    @Override
-    public Object runCommand(List<Object> command) throws Exception {
-        if (command.isEmpty()) {
-            System.out.println(about());
-            return null;
-        }
-        
-        String Action = command.get(0).toString();
-        switch (Action.toLowerCase()) {
-            case "add": {
-                if (command.size() == 1) {
-                    throw new Exception("Usage: \"add $<dataset> [-force]\" "
-                            + "or \"add <entries...>\"");
-                }
-                if (command.get(1) instanceof Dataset) {
-                    Dataset data = (Dataset) command.get(1);
-                    boolean force = false;
-                    if (command.size() == 3) {
-                        if (command.get(2).toString().equalsIgnoreCase("-force")) {
-                            force = true;
-                        } else {
-                            throw new Exception("Available options: -force");
-                        }
-                    } else if (command.size() > 3) {
-                        throw new Exception("Usage: add $<dataset> [-force]");
-                    }
-                    addEntries(data, force);
-                    System.out.println("\tAdded " + data.NEntries() +
-                            " entries from another dataset.");
-                    return null;
-                } else {
-                    int nAdded = 0;
-                    for (Object entry : command.subList(1, command.size())) {
-                        try {
-                            addEntry(entry.toString());
-                            nAdded++;
-                        } catch (Exception ex) {
-                            System.err.println(entry.toString() +
-                                    " failed to parse: " + ex.getMessage());
-                        }
-                    }
-                    System.out.println("\tAdded " + nAdded + " entries.");
-                    return null;
-                }
-            }
-            case "attributes": case "attr":
-                return runAttributeCommand(command.subList(1, command.size()));
-            case "clone":
-                // Usage: <output> = clone [-emptyy]
-                if (command.size() == 1) {
-                    return clone();
-                } else if (command.get(1).toString().equalsIgnoreCase("-empty")) {
-                    return emptyClone();
-                } else {
-                    throw new Exception("Usage: clone [-empty]");
-                }
-            case "combine": {
-                try {
-                    if (command.size() != 2) {
-                        throw new Exception();
-                    }
-                    Dataset other = (Dataset) command.get(1);
-                    combine(other);
-                    System.out.format("\tAdded %d entries. New size: %d\n", 
-                            other.NEntries(), NEntries());
-                } catch (Exception e) {
-                    throw new Exception("Usage: combine $<other dataset>");
-                }
-            } break;
-            case "filter": {
-                // Usage: <include|exclude> <method> [<options...>]
-                String Method;
-                List<Object> Options;
-                boolean Exclude;
-                try {
-                    if (command.get(1).toString().toLowerCase().startsWith("ex")) {
-                        Exclude = true;
-                    } else if (command.get(1).toString().toLowerCase().startsWith("in")) {
-                        Exclude = false;
-                    } else {
-                        throw new Exception();
-                    }
-                    Method = command.get(2).toString();
-                    if (Method.equals("?")) {
-                        System.out.println(printImplmentingClasses(BaseDatasetFilter.class, false));
-                        return null;
-                    }
-                    Options = command.subList(3, command.size());
-                } catch (Exception e) {
-                    throw new Exception("Usage: <dataset> filter <exclude|include> <method> <options...>");
-                }
-                BaseDatasetFilter Filter = (BaseDatasetFilter) instantiateClass("data.utilities.filters." + Method, Options);
-                Filter.setExclude(Exclude);
-                Filter.filter(this);
-                System.out.println("\tFiltered using a " + Method + ". New size: " + NEntries());
-            }
-            break;
-            case "generate": {
-                // Generate new entries. Usage: generate <method> [<options...>]
-                String Method = "";
-                List<Object> MethodOptions;
-                try {
-                    Method = command.get(1).toString();
-                    if (Method.equalsIgnoreCase("?")) {
-                        System.out.println("Available Entry Generators");
-                        System.out.println(printImplmentingClasses(BaseEntryGenerator.class, false));
-                        return null;
-                    }
-                    MethodOptions = command.subList(2, command.size());
-                } catch (Exception e) {
-                    throw new Exception("Usage: generate <method> [<options...>]");
-                }
-                BaseEntryGenerator generator = (BaseEntryGenerator) instantiateClass("data.utilities.generators." + Method, MethodOptions);
-                int initialCount = this.NEntries();
-                generator.addEntriesToDataset(this);
-                System.out.println(String.format("\tGenerated %d new entries with a %s. Total Count: %s",
-                        NEntries() - initialCount, Method, NEntries()));
-            }
-            break;
-            case "import": {
-                // Usage: import <filename> [<options...>]
-                String filename = command.get(1).toString();
-                Object[] options = command.subList(2, command.size()).toArray();
-                importText(filename, options);
-                System.out.println("\tImported " + NEntries() + " entries");
-            }
-            break;
-            case "match": {
-                // Usage: match $<dataset> <number to print>
-                Dataset toMatch;
-                int numToPrint;
-                
-                // Parse input
-                try {
-                    toMatch = (Dataset) command.get(1);
-                    numToPrint = Integer.parseInt(command.get(2).toString());
-                    if (command.size() != 3) {
-                        throw new Exception();
-                    }
-                } catch (Exception e) {
-                    throw new Exception("Usage: $<dataset> <num to print>");
-                }
-                
-                // Run matching
-                for (BaseEntry entry : toMatch.getEntries()) {
-                    // Find matches
-                    List<BaseEntry> matches = matchEntries(entry, numToPrint);
-                    
-                    // Print results
-                    System.out.println("Matches for " + entry.toString() + ":");
-                    for (BaseEntry match : matches) {
-                        System.out.println("\t" + match.toString());
-                    }
-                    System.out.println();
-                }
-            } break;
-            case "modify": {
-                if (command.size() < 2) {
-                    throw new Exception("Usage: <dataset> modify <method> <options>");
-                }
-                // Get command
-                String Method = command.get(1).toString();
-                if (Method.equals("?")) {
-                    System.out.println(printImplmentingClasses(BaseDatasetModifier.class, false));
-                    return null;
-                }
-                // Get options
-                List<Object> Options = command.subList(2, command.size());
-                // Modify the Dataset
-                BaseDatasetModifier Mdfr = (BaseDatasetModifier) instantiateClass("data.utilities.modifiers." + Method, Options);
-                Mdfr.transform(this);
-                System.out.println("\tModified dataset using a " + Method);
-            }
-            break;
-            case "rank": {
-                // Usage: <number> <max|min> <meas|pred> <method> <options...>
-                boolean measured = true;
-                boolean maximize = true;
-                int numberToPrint = -1;
-                String Method;
-                List<Object> Options;
-                try {
-                    numberToPrint = Integer.parseInt(command.get(1).toString());
-                    if (command.get(2).toString().toLowerCase().startsWith("max")) {
-                        maximize = true;
-                    } else if (command.get(2).toString().toLowerCase().contains("min")) {
-                        maximize = false;
-                    } else {
-                        throw new Exception();
-                    }
-                    if (command.get(3).toString().toLowerCase().startsWith("mea")) {
-                        measured = true;
-                    } else if (command.get(3).toString().toLowerCase().startsWith("pre")) {
-                        measured = false;
-                    } else {
-                        throw new Exception();
-                    }
-                    // Get Method and its options
-                    Method = command.get(4).toString();
-                    if (Method.equalsIgnoreCase("?")) {
-                        System.out.println("Available EntryRankers:");
-                        System.out.println(printImplmentingClasses(
-                                BaseEntryRanker.class, false));
-                        return null;
-                    }
-                    Options = command.subList(5, command.size());
-                } catch (Exception e) {
-                    throw new Exception("Usage: <dataset> rank <number> <maximum|minimum> <measured|predicted> <method> [<options>]");
-                }
-                BaseEntryRanker ranker = (BaseEntryRanker) instantiateClass(
-                        "optimization.rankers." + Method, Options);
-                ranker.setMaximizeFunction(maximize);
-                ranker.setUseMeasured(measured);
-                ranker.train(this);
-                System.out.println(DatasetOutput.printTopEntries(this, ranker, numberToPrint));
-            }
-            break;
-            case "subset":
-            case "split": {
-                // Usage: split|subset <fraction|number> = <output>
-                double size;
-                try {
-                    size = Double.parseDouble(command.get(1).toString());
-                } catch (Exception e) {
-                    throw new Exception("Usage: " + Action + " <fraction|number> = <output>");
-                }
-                Dataset output;
-                if (Action.toLowerCase().startsWith("sub")) {
-                    output = size >= 1 ? getRandomSubset((int) size) : getRandomSubset(size);
-                    System.out.println("\tGenerated a subset containing " + output.NEntries() + " entries.");
-                } else {
-                    output = size >= 1 ? randomSplit((int) size) : randomSplit(size);
-                    System.out.println("\tSplit off " + output.NEntries() + " entries from dataset");
-                }
-                return output;
-            }
-            default:
-                throw new Exception("ERROR: Dataset command not recognized: " + Action);
-        }
-        return null;
-    }
-
-    /**
-     * Run commands related to attributes of each entry. Starts with the action
-     * to perform on the attributes
-     *
-     * @param Command Operation to be run on/about attributes
-     * @return Any output (null if nothing is created)
-     * @throws Exception On any error
-     */
-    protected Object runAttributeCommand(List<Object> Command) throws Exception {
-        if (Command.isEmpty()) {
-            System.out.print("Attributes contained within dataset:\n");
-            for (int i = 0; i < NAttributes(); i++) {
-                System.out.format("%32s", AttributeName.get(i));
-                if (i % 2 == 1) {
-                    System.out.println();
-                }
-            }
-            if (NAttributes() % 2 == 1) {
-                System.out.println();
-            }
-            return null;
-        }
-        String Action = Command.get(0).toString();
-        switch (Action.toLowerCase()) {
-            case "expanders": {
-                runAttributeExpansionCommand(Command.subList(1, Command.size()));
-            }
-            break;
-            case "generators": {
-                runAttributeGeneratorCommand(Command.subList(1, Command.size()));
-            }
-            break;
-            case "generate":
-                // Usage: generate
-                if (Command.size() > 1) {
-                    throw new Exception("Usage: <dataset> generate");
-                }
-                generateAttributes();
-                System.out.println("\tGenerated " + NAttributes() + " attributes.");
-                break;
-            case "rank": {
-                // Usage: <number> 
-                String Method;
-                int NumToPrint;
-                List<Object> MethodOptions;
-                try {
-                    if (Command.get(1) instanceof Integer) {
-                        NumToPrint = (Integer) Command.get(1);
-                    } else {
-                        NumToPrint = Integer.parseInt(Command.get(1).toString());
-                    }
-                    Method = Command.get(2).toString();
-                    if (Method.equals("?")) {
-                        System.out.println(printImplmentingClasses(BaseAttributeEvaluator.class, false));
-                        return null;
-                    }
-                    MethodOptions = Command.subList(3, Command.size());
-                } catch (Exception e) {
-                    throw new Exception("Usage: <dataset> attributes rank <number> <method> [<method options...>]");
-                }
-                BaseAttributeEvaluator Evaluator = (BaseAttributeEvaluator) instantiateClass("attributes.evaluators." + Method, MethodOptions);
-                System.out.print(Evaluator.printRankings(this, NumToPrint));
-            }
-            break;
-            default:
-                throw new Exception("ERROR: Dataset attribute command not recognized" + Action);
-        }
-        return null;
-    }
-
-    /**
-     * Run commands relating to expanding the attribute pool.
-     *
-     * @param Command Attribute expansion command (e.g., "run")
-     * @throws Exception
-     */
-    protected void runAttributeExpansionCommand(List<Object> Command) throws Exception {
-        if (Command.isEmpty()) {
-            throw new Exception("Available attribute expansion commands: run, add, clear");
-        }
-        String action = Command.get(0).toString().toLowerCase();
-
-        switch (action) {
-            case "add":
-                // Usage: add <method> <options...>
-                String Method;
-                List<Object> Options;
-                try {
-                    Method = Command.get(1).toString();
-                    if (Method.equals("?")) {
-                        System.out.println(printImplmentingClasses(BaseAttributeExpander.class, false));
-                        return;
-                    }
-                    Options = Command.subList(2, Command.size());
-                } catch (Exception e) {
-                    throw new Exception("Usage: <dataset> expand <method> <options...>");
-                }
-                BaseAttributeExpander expander = (BaseAttributeExpander) instantiateClass("attributes.expansion." + Method, Options);
-                addAttribueExpander(expander);
-                System.out.println("\tAdded a " + Method + " to list of attribute expanders");
-                break;
-            case "clear":
-                clearAttributeExpanders();
-                System.out.println("\tCleared list of attribute expanders.");
-                break;
-            case "run":
-                runAttributeExpanders();
-                System.out.println("\tExpanded number of attributes to " + NAttributes());
-                break;
-            default:
-                throw new Exception("Attribute expansion command not recognized: " + action);
-        }
-    }
-    
-    /**
-     * Run commands relating to generating new attributes.
-     *
-     * @param Command Attribute expansion command (e.g., "run")
-     * @throws Exception
-     */
-    protected void runAttributeGeneratorCommand(List<Object> Command) throws Exception {
-        if (Command.isEmpty()) {
-            throw new Exception("Available attribute generator commands: run, add, clear");
-        }
-        String action = Command.get(0).toString().toLowerCase();
-
-        switch (action) {
-            case "add":
-                // Usage: add <method> <options...>
-                String Method;
-                List<Object> Options;
-                try {
-                    Method = Command.get(1).toString();
-                    if (Method.equals("?")) {
-                        System.out.println(printImplmentingClasses(BaseAttributeGenerator.class, false));
-                        return;
-                    }
-                    Options = Command.subList(2, Command.size());
-                } catch (Exception e) {
-                    throw new Exception("Usage: <dataset> expand <method> <options...>");
-                }
-                BaseAttributeGenerator generator = (BaseAttributeGenerator) instantiateClass("attributes.generators." + Method, Options);
-                addAttribueGenerator(generator);
-                System.out.println("\tAdded a " + Method + " to list of attribute generators");
-                break;
-            case "clear":
-                clearAttributeGenerators();
-                System.out.println("\tCleared list of attribute generators.");
-                break;
-            case "run":
-                int oldCount = NAttributes();
-                runAttributeGenerators();
-                System.out.format("\tGenerated %d new attributes\n", NAttributes() - oldCount);
-                break;
-            default:
-                throw new Exception("Attribute generator command not recognized: " + action);
-        }
-    }
-
-    /**
-     * Run after generating attributes. Performs some operations to reduce the
-     * amount of memory used.
-     */
-    protected void finalizeGeneration() {
-        for (int i = 0; i < NEntries(); i++) {
-            getEntry(i).reduceMemoryFootprint();
-        }
-        System.gc();
-    }
-}
+package magpie.data;
+
+import java.io.BufferedReader;
+import java.io.FileReader;
+import magpie.data.utilities.DatasetHelper;
+import weka.core.*;
+import java.util.*;
+import java.util.concurrent.Callable;
+import java.util.concurrent.ExecutionException;
+import java.util.concurrent.ExecutorService;
+import java.util.concurrent.Executors;
+import java.util.concurrent.Future;
+import javax.naming.OperationNotSupportedException;
+import magpie.Magpie;
+import magpie.attributes.evaluators.BaseAttributeEvaluator;
+import magpie.attributes.expansion.BaseAttributeExpander;
+import magpie.attributes.generators.BaseAttributeGenerator;
+import magpie.data.utilities.DatasetOutput;
+import magpie.data.utilities.filters.BaseDatasetFilter;
+import magpie.data.utilities.generators.BaseEntryGenerator;
+import magpie.data.utilities.modifiers.BaseDatasetModifier;
+import magpie.optimization.rankers.BaseEntryRanker;
+import static magpie.user.CommandHandler.instantiateClass;
+import static magpie.user.CommandHandler.printImplmentingClasses;
+import magpie.utility.UtilityOperations;
+import magpie.utility.interfaces.Citable;
+import magpie.utility.interfaces.Citation;
+import magpie.utility.interfaces.Commandable;
+import magpie.utility.interfaces.Options;
+import magpie.utility.interfaces.Printable;
+import magpie.utility.interfaces.Savable;
+import org.apache.commons.collections.Predicate;
+import org.apache.commons.lang3.tuple.ImmutablePair;
+import org.apache.commons.lang3.tuple.Pair;
+import org.apache.commons.math3.ml.distance.DistanceMeasure;
+import weka.core.converters.ArffLoader;
+
+/**
+ * Provides a basic storage container for data-mining tasks. Must be filled with
+ * entries that are subclasses of BaseEntry
+ *
+ * <p>
+ * To implement a new Dataset, you first need to create an extension of
+ * {@linkplain BaseEntry} that represents the new kind of data. Then, you need
+ * to overload the following operations:
+ *
+ * <ul>
+ * <li>{@linkplain #getEntry(int) } - Might be useful to overload with an
+ * operation that returns entry type associated with this model
+ * <li>{@linkplain  #addEntry(java.lang.String) } - Call the constructor to the
+ * associated entry type
+ * <li>{@linkplain #calculateAttributes() } - Compute any new attributes for for
+ * class
+ * <li>{@linkplain #emptyClone() } - Create clone of dataset. Cloning entries
+ * is handled in {@linkplain #clone() }, which does not need to be modified.
+ * </ul>
+ *
+ * <usage><p>
+ * <b>Usage</b>: *No options to set*</usage>
+ *
+ * <p>
+ * <b><u>Implemented Commands:</u></b>
+ * 
+ * <command><p><b>add &lt;entries...&gt;</b> - Add entries to a dataset
+ * <br><pr><i>entries...</i>: Strings describing entries to be added</command>
+ *
+ * <command><p><b>combine $&lt;dataset&gt;</b> - Add entries from another dataset
+ * <br><pr><i>dataset</i>: Dataset to combine with this dataset</command>
+ * 
+ * <command><p><b>add $&lt;dataset&gt; [-force]</b> - Add entries from another dataset
+ * <br><pr><i>dataset</i>: Dataset to be merged with this one
+ * <br><pr><i>-force</i>: Optional: Whether to force merge if attributes / classes /
+ * properties are different
+ * <br>If attributes, classes, or properties are different, attributes and class values 
+ * in new entries (i.e., those from the other dataset) will be deleted and properties
+ * will be merged
+ * </command>
+ * 
+ * <command><p><b>add $&lt;dataset&gt; [-force]</b> - Add entries from another dataset
+ * <br><pr><i>dataset</i>: Dataset to be merged with this one
+ * <br><pr><i>-force</i>: Optional: Whether to force merge if attributes / classes /
+ * properties are different
+ * <br>If attributes, classes, or properties are different, attributes and class values 
+ * in new entries (i.e., those from the other dataset) will be deleted and properties
+ * will be merged
+ * </command>
+ * 
+ * <command><p>
+ * <b>&lt;output> = clone [-empty]</b> - Create a copy of this dataset
+ * <br><pr><i>-empty</i>: Do not copy entries from dataset into clone
+ * </command>
+ * 
+ * <command><p><b>combine $&lt;dataset&gt;</b> - Add all entries from another dataset
+ * <br><pr><i>dataset</i>: Dataset to merge with this one. It will remain unchanged.
+ * </command>
+ *
+ * <command><p>
+ * <b>filter &lt;include|exclude> &lt;method> [&lt;options...>]</b> - Run
+ * dataset through a filter
+ * <br><pr><i>include|exclude</i>: Whether to include/exclude only entries that
+ * pass the filter
+ * <br><pr><i>method</i>: Filtering method. Name of a
+ * {@linkplain BaseDatasetFilter} ("?" to print available methods)
+ * <br><pr><i>options...</i>: Options for the filter</command>
+ *
+ * <command><p>
+ * <b>generate &lt;method&gt; [&gt;options&lt;]</b> - Generate new entries
+ * <br><pr><i>method</i>: Name of a {@linkplain BaseEntryGenerator}. ("?" for
+ * options)
+ * <br><pr><i>options</i>: Any options for the entry generator</command>
+ * 
+ * <command><p>
+ * <b>match $&lt;dataset&gt; &lt;num&gt; - Find most similar entries in this dataset
+ * <br><pr><i>dataset</i>: Dataset containing entries to be matched
+ * <br><pr><i>num</i>: Number of closest entries to print
+ * <br>Prints the most similar entries in this dataset to those in the dataset
+ * passed as the argument.</command>
+ *
+ * <command><p>
+ * <b>modify &lt;method> [&lt;options>]</b> - Modify the dataset
+ * <br><pr><i>method</i>: How to modify dataset. Name of a
+ * {@linkplain BaseDatasetModifier}. ("?" to print available methods)
+ * <br><pr><i>options</i>: Any options for the dataset</command>
+ *
+ * <command><p>
+ * <b>import &lt;filename> [&lt;options...>]</b> - Import data by reading a file
+ * <br><pr><i>filename</i>: Name of file to import data from
+ * <br><pr><i>options...</i>: Any options used when parsing this dataset
+ * (specific to type of Dataset)</command>
+ *
+ * <command><p>
+ * <b>rank &lt;number> &lt;maximum|minimum> &lt;measured|predicted> &lt;method>
+ * [&lt;options>]</b> - Print the top ranked entries based by some measure
+ * <br><pr><i>number</i>: Number of top entries to print
+ * <br><pr><i>maximum|minimum</i>: Whether to print entries with the largest or
+ * smallest objection function
+ * <br><pr><i>measured|predicted</i>: Whether to use the measured or predicted
+ * values when calculation
+ * <br><pr><i>method</i>: Object function used to rank entries. Name of a
+ * {@link BaseEntryRanker} ("?" for available methods)
+ * <br><pr><i>options...</i>: Any options for the objective function</command>
+ *
+ * <command><p>
+ * <b>&lt;output> = split &lt;number|fraction></b> - Randomly select and remove
+ * entries from dataset
+ * <br><pr><i>number|fraction</i>: Either the fraction or number of entries to
+ * be removed
+ * <br><pr><i>output</i>: New dataset containing randomly selected entries that
+ * were in this dataset</command>
+ *
+ * <command><p>
+ * <b>&lt;output> = subset &lt;number|fraction></b> - Generate a random subset
+ * from this dataset
+ * <br><pr><i>number|fraction</i>: Either the fraction or number of entries to
+ * select
+ * <br><pr><i>output</i>: New dataset containing random selection from this
+ * dataset</command>
+ *
+ * <command><p>
+ * <b>attributes</b> - Print all attributes</command>
+ *
+ * <command><p>
+ * <b>attributes expanders add &lt;method> [&lt;options...>]</b> - Add an
+ * attribute expander to be run after generating attributes
+ * <br><pr><i>method</i>: How to expand attributes. Name of a
+ * {@linkplain BaseAttributeExpander} ("?" to print available methods)
+ * <br><pr><i>options...</i>: Any options for the expansion method These
+ * expanders are designed to create new attributes based on existing
+ * ones.</command>
+ *
+ * <command><p>
+ * <b>attributes expanders clear</b> - Clear the current list of attribute
+ * expanders</command>
+ *
+ * <command><p>
+ * <b>attributes expanders run</b> - Run the currently-defined list of attribute
+ * expanders</command>
+ *
+ * <command><p>
+ * <b>attributes generators add &lt;method> [&lt;options...>]</b> - Add an
+ * attribute generators to create additional attributes
+ * <br><pr><i>method</i>: New generation method. Name of a
+ * {@linkplain BaseAttributeGenerator} ("?" to print available methods)
+ * <br><pr><i>options...</i>: Any options for the generator method These
+ * expanders are designed to create new attributes tailored for a specific
+ * application.</command>
+ *
+ * <command><p>
+ * <b>attributes generators run</b> - Run the currently-defined list of
+ * attribute expanders</command>
+ *
+ * <command><p>
+ * <b>attributes generators clear</b> - Clear the current list of attribute
+ * generators</command>
+ *
+ * <command><p>
+ * <b>attributes generate</b> - Generate attributes for each entry</command>
+ *
+ * <command><p>
+ * <b>attributes rank &lt;number> &lt;method> [&lt;options...&gt;]</b> - Rank
+ * attributes based on predictive power
+ * <br><pr><i>number</i>: Number of top attributes to print
+ * <br><pr><i>method</i>: Method used to rank attributes. Name of a
+ * {@linkplain BaseAttributeEvaluator} ("?" to print available methods)
+ * <br><pr><i>options...</i>: Options for the evaluation method.</command>
+ *
+ * <p>
+ * <b><u>Implemented Print Commands:</u></b>
+ *
+ * <print><p>
+ * <b>details</b> - Print details about this class</print>
+ *
+ * <print><p>
+ * <b>dist</b> - Print distribution of entries between known classes</print>
+ *
+ * <p>
+ * <b><u>Implemented Save Formats:</u></b> TBD
+ *
+ * <save><p>
+ * <b>csv</b> - Comma-separated value format.
+ * <br>The value of each attribute and the measured class variable, if
+ * defined.</save>
+ *
+ * <save><p>
+ * <b>arff</b> - Weka's ARFF format.
+ * <br>Requires that a measured value is available for the class variable of
+ * each entry.</save>
+ *
+ * <save><p>
+ * <b>stats</b> - Writes predicted and measured class variables.
+ * <br>This is intended to allow an external program to evaluate model
+ * performance.</save>
+ *
+ * @author Logan Ward
+ * @version 0.1
+ */
+public class Dataset extends java.lang.Object implements java.io.Serializable,
+        java.lang.Cloneable, Printable, Savable, Options, Commandable, Citable {
+
+    /**
+     * Names of attributes that describe each entry
+     */
+    protected ArrayList<String> AttributeName;
+    /**
+     * Names of the class(s) of each entry
+     */
+    private String[] ClassName;
+    /**
+     * Internal array that stores entries
+     */
+    protected ArrayList<BaseEntry> Entries;
+    /**
+     * Tools to generate new attributes based on existing ones
+     */
+    protected List<BaseAttributeExpander> Expanders = new LinkedList<>();
+    /**
+     * Tools to generate special-purpose attributes
+     */
+    protected List<BaseAttributeGenerator> Generators = new LinkedList<>();
+
+    /**
+     * Read the state from file using serialization
+     *
+     * @param filename Filename for input
+     * @return Dataset stored in that file
+     * @throws java.lang.Exception
+     */
+    public static Dataset loadState(String filename) throws Exception {
+        return (Dataset) UtilityOperations.loadState(filename);
+    }
+
+    /**
+     * Generate a blank dataset
+     */
+    public Dataset() {
+        this.ClassName = new String[]{"Class"};
+        this.AttributeName = new ArrayList<>();
+        this.Entries = new ArrayList<>();
+    }
+
+    ;
+    
+    /** Create a Dataset that containing the same entries as another
+     * @param AttributeName Attribute names to use
+     * @param ClassName Name(s) of class variable
+     * @param Entries Entries to be stored
+     */
+    public Dataset(ArrayList<String> AttributeName,
+            String[] ClassName, ArrayList<BaseEntry> Entries) {
+        this.AttributeName = AttributeName;
+        this.ClassName = ClassName.clone();
+        this.Entries = new ArrayList<>(Entries);
+    }
+
+    /**
+     * Create an empty dataset with the same attributes names as another
+     *
+     * @param AttributeName Attribute names
+     * @param ClassName Name(s) of class variable
+     */
+    public Dataset(ArrayList<String> AttributeName, String[] ClassName) {
+        this.AttributeName = AttributeName;
+        this.ClassName = ClassName;
+        this.Entries = new ArrayList<>();
+    }
+
+    @Override
+    public void setOptions(List<Object> Options) throws Exception {
+        /* Nothing to do */
+    }
+
+    @Override
+    public String printUsage() {
+        return "Usage: *No Options*";
+    }
+
+    /**
+     * Creates a new instance of this dataset, and clones of each entry.
+     * @return Clone of this dataset
+     */
+    @Override
+    @SuppressWarnings("CloneDeclaresCloneNotSupported")
+    public Dataset clone() {
+        Dataset copy = emptyClone();
+
+        // Make unique copies of the entries
+        copy.Entries = new ArrayList<>(NEntries());
+        Iterator<BaseEntry> iter = Entries.iterator();
+        while (iter.hasNext()) {
+            copy.addEntry(iter.next().clone());
+        }
+        return copy;
+    }
+
+    /**
+     * Creates a new instance with the same class and attribute names, but
+     * without any entries.
+     *
+     * @return Dataset with same properties, no entries
+     */
+    public Dataset emptyClone() {
+        Dataset copy;
+        try {
+            copy = (Dataset) super.clone();
+        } catch (CloneNotSupportedException c) {
+            throw new Error(c);
+        }
+        copy.AttributeName = new ArrayList<>(AttributeName);
+        copy.ClassName = ClassName.clone();
+        copy.Expanders = new LinkedList<>(Expanders);
+        copy.Generators = new LinkedList<>(Generators);
+        
+        // Make unique copies of the entries
+        copy.Entries = new ArrayList<>();
+        return copy;
+    }
+
+    /**
+     * Get a dataset that only contains entries with a measured class variable.
+     *
+     * @return Dataset with all entries that have a measured class
+     */
+    public Dataset getTrainingExamples() {
+        Dataset output = emptyClone();
+        for (BaseEntry entry : Entries) {
+            if (entry.hasMeasurement()) {
+                output.addEntry(entry);
+            }
+        }
+        return output;
+    }
+
+    /**
+     * Clear out all entries
+     */
+    public void clearData() {
+        this.Entries.clear();
+    }
+    
+    /**
+     * Clear attribute data. Used when it is necessary to conserve memory
+     */
+    public void clearAttributes() {
+        AttributeName.clear();
+        for (BaseEntry entry : Entries) {
+            entry.clearAttributes();
+        }
+    }
+
+    /**
+     * Add a new tool to expand the number of attributes for this dataset.
+     *
+     * @param expander New expander
+     */
+    public void addAttribueExpander(BaseAttributeExpander expander) {
+        Expanders.add(expander);
+    }
+
+    /**
+     * Reset the list of attribute expanders
+     */
+    public void clearAttributeExpanders() {
+        Expanders.clear();
+    }
+
+    /**
+     * Get a copy of the list of currently-employed attribute expanders.
+     *
+     * @return List of attribute expanders
+     * @see
+     * #addAttribueExpander(magpie.attributes.expansion.BaseAttributeExpander)
+     */
+    public List<BaseAttributeExpander> getAttributeExpanders() {
+        return new LinkedList<>(Expanders);
+    }
+
+    /**
+     * Expand the list of attributes using the currently-set list of attribute
+     * expanders.
+     *
+     * @see #getAttributeExpanders()
+     */
+    public void runAttributeExpanders() {
+        for (BaseAttributeExpander expander : Expanders) {
+            expander.expand(this);
+        }
+    }
+
+    /**
+     * Add a new tool to generate additional attributes
+     *
+     * @param generator New generator
+     */
+    public void addAttribueGenerator(BaseAttributeGenerator generator) {
+        Generators.add(generator);
+    }
+
+    /**
+     * Reset the list of attribute generators
+     */
+    public void clearAttributeGenerators() {
+        Generators.clear();
+    }
+
+    /**
+     * Get a copy of the list of currently-employed attribute generators.
+     *
+     * @return List of attribute expanders
+     * @see
+     * #addAttribueExpander(magpie.attributes.expansion.BaseAttributeExpander)
+     */
+    public List<BaseAttributeGenerator> getAttributeGenerators() {
+        return new LinkedList<>(Generators);
+    }
+
+    /**
+     * Expand the list of attributes using the currently-set list of attribute
+     * generators.
+     *
+     * @throws java.lang.Exception
+     * @see #getAttributeGenerators()
+     */
+    public void runAttributeGenerators() throws Exception {
+        for (BaseAttributeGenerator generator : Generators) {
+            generator.addAttributes(this);
+        }
+    }
+
+    /**
+     * Generate attributes for this dataset
+     *
+     * @throws java.lang.Exception If any error is encountered
+     */
+    final public void generateAttributes() throws Exception {
+        if (Magpie.NThreads > 1 && NEntries() > Magpie.NThreads) {
+            // Store the number of threads 
+            int originalNThreads = Magpie.NThreads;
+            
+            // Set Magpie.NThreads to 1 to prevent children from spawning threads
+            Magpie.NThreads = 1;
+            
+            // Split dataset for threading
+            Dataset[] threadData = splitForThreading(originalNThreads);
+            
+            // Create executor
+            ExecutorService executor = Executors.newFixedThreadPool(originalNThreads);
+            
+            // Launch threads
+            List<Future<Integer>> results = new ArrayList<>(originalNThreads);
+            for (final Dataset part : threadData) {
+                Callable<Integer> thread = new Callable<Integer>() {
+
+                    @Override
+                    public Integer call() throws Exception {
+                        part.generateAttributes();
+                        return part.NAttributes();
+                    }
+                };
+                results.add(executor.submit(thread));
+            }
+            
+            // Wait until all threads are done
+            executor.shutdown();
+            
+            // Get attribute names from thread #0
+            try {
+                // Wait until that thread finishes
+                results.get(0).get();
+                
+                // Set the names for this instance to those of the first part
+                AttributeName = threadData[0].AttributeName;
+            } catch (ExecutionException e) {
+                throw new Exception(e.getCause());
+            }
+            
+            // Wait for the other entries
+            for (int id=1; id<originalNThreads; id++) {
+                try {
+                    // Wait until that thread finishes
+                    results.get(id).get();
+                } catch (ExecutionException e) {
+                    throw new Exception(e.getCause());
+                }
+            }
+            
+            // Restore the number of threads
+            Magpie.NThreads = originalNThreads;
+        } else {
+            // First things first, clear out old data
+            AttributeName.clear();
+            for (BaseEntry e : Entries) {
+                e.clearAttributes();
+            }
+
+            // Now compute attributes
+            calculateAttributes();
+
+            // Run generators
+            runAttributeGenerators();
+
+            // Run expanders
+            runAttributeExpanders();
+
+            // Reduce memory footprint, where possible
+            finalizeGeneration();
+        }
+    }
+
+    /**
+     * Perform attribute calculation. Should also store names in
+     * {@linkplain #AttributeName}.
+     *
+     * @throws Exception
+     */
+    protected void calculateAttributes() throws Exception {
+        throw new OperationNotSupportedException("Dataset does not support attribute generation");
+    }
+
+    /**
+     * @return Names of all attributes
+     */
+    public String[] getAttributeNames() {
+        return AttributeName.toArray(new String[0]);
+    }
+
+    /**
+     * Get name of a specific attribute
+     *
+     * @param index Attribute number
+     * @return Name of that attribute
+     */
+    public String getAttributeName(int index) {
+        return AttributeName.get(index);
+    }
+
+    /**
+     * Set the names of each attributes.
+     *
+     * <p>
+     * NOTE: This will not effect the number of attributes of each entry. Make
+     * sure to update those if needed!
+     *
+     * @param attributeNames
+     */
+    public void setAttributeNames(List<String> attributeNames) {
+        AttributeName.clear();
+        AttributeName.addAll(attributeNames);
+    }
+
+    /**
+     * Get index of a certain attribute
+     *
+     * @param Name Name of desired attribute
+     * @return Index of that attribute (-1 if it does not exist)
+     */
+    public int getAttributeIndex(String Name) {
+        return AttributeName.indexOf(Name);
+    }
+
+    /**
+     * Imports data from a text file. Expected format for file:
+     * <p>
+     * Attribute1Name, Attribute2Name, ..., AttributeNName, Class<br>
+     * Attribute1, Attribute2, ..., AttributeN, ClassVariable
+     *
+     * @param filename Path to data file
+     * @param options Any options used to control import
+     * @throws java.lang.Exception If text import fails
+     */
+    public void importText(String filename, Object[] options) throws Exception {
+        // Open the file
+        BufferedReader fp = new BufferedReader(new FileReader(filename));
+
+        // Clear out old data
+        AttributeName.clear();
+        Entries.clear();
+
+        // If the file is a Weka arff
+        if (filename.toLowerCase().contains("arff")) {
+            // Import an ARFF file
+            Instances arff = new ArffLoader.ArffReader(fp).getData();
+
+            // Determine which attribute is the class index. If none is 
+            //  specified in the ARFF, assume it is the last one
+            int classIndex = arff.classIndex();
+            if (classIndex == -1) {
+                classIndex = arff.numAttributes() - 1;
+                arff.setClassIndex(classIndex);
+            }
+
+            // Get possible values of the class index
+            if (arff.attribute(classIndex).enumerateValues() == null) {
+                ClassName = new String[]{arff.attribute(classIndex).name()};
+            } else {
+                List<String> classNames = new LinkedList<>();
+                Enumeration enums = arff.attribute(classIndex).enumerateValues();
+                while (enums.hasMoreElements()) {
+                    classNames.add(enums.nextElement().toString());
+                }
+                ClassName = classNames.toArray(new String[0]);
+            }
+
+            // Read in attributes (only get the numeric ones)
+            Set<Integer> excludedAttributes = new TreeSet<>();
+            for (int i = 0; i < arff.numAttributes(); i++) {
+                if (i == classIndex) {
+                    continue;
+                }
+                if (arff.attribute(i).isNumeric()) {
+                    AttributeName.add(arff.attribute(i).name());
+                } else if (i != classIndex) {
+                    excludedAttributes.add(i);
+                }
+            }
+
+            // Read in data
+            Entries.ensureCapacity(arff.numInstances());
+            for (Instance inst : arff) {
+                double[] attr = new double[NAttributes()];
+
+                // Read in attributes
+                int counter = 0;
+                for (int a = 0; a < inst.numAttributes(); a++) {
+                    if (!(a == classIndex || excludedAttributes.contains(a))) {
+                        attr[counter++] = inst.value(a);
+                    }
+                }
+
+                // Store values 
+                BaseEntry entry = new BaseEntry();
+                entry.setAttributes(attr);
+
+                // Set class variable
+                try {
+                    entry.setMeasuredClass(inst.classValue());
+                } catch (Exception e) {
+                    // do nothing
+                }
+                addEntry(entry);
+            }
+            return;
+        }
+
+        // Process header
+        String Line = fp.readLine();
+        String[] Words = Line.split("[, \t]");
+        AttributeName.addAll(Arrays.asList(Arrays.copyOfRange(Words, 0, Words.length - 1)));
+        ClassName = new String[]{Words[Words.length - 1]};
+
+        // Add in entries
+        while (true) {
+            // Read line
+            Line = fp.readLine();
+            if (Line == null) {
+                break;
+            }
+            Words = Line.split("[, \t]");
+            if (Words.length == 0) {
+                break;
+            }
+
+            // Read in data
+            double[] attributes = new double[NAttributes()];
+            double cValue;
+            try {
+                for (int i = 0; i < AttributeName.size(); i++) {
+                    attributes[i] = Double.parseDouble(Words[i]);
+                }
+                cValue = Double.parseDouble(Words[Words.length - 1]);
+            } catch (NumberFormatException e) {
+                // If a problem reading numbers, just continue
+                continue;
+            }
+
+            // Add entry
+            BaseEntry E = new BaseEntry();
+            E.setAttributes(attributes);
+            E.setMeasuredClass(cValue);
+            E.reduceMemoryFootprint();
+            addEntry(E);
+        }
+    }
+
+    /**
+     * Set name of class variable (or possible classes)
+     *
+     * @param newClassNames New name(s) to use
+     */
+    public void setClassNames(String[] newClassNames) {
+        ClassName = newClassNames.clone();
+    }
+
+    /**
+     * @return Names of possible classes for class variable
+     */
+    public String[] getClassNames() {
+        return ClassName;
+    }
+
+    /**
+     * Get the name of a certain class (for data with multiple possible
+     * classficiations)
+     *
+     * @param value Value of class variable
+     * @return Name of that class
+     */
+    public String getClassName(int value) {
+        return ClassName[value];
+    }
+
+    /**
+     * Add in a new attribute. Places at end of list
+     *
+     * @param name Name to be added
+     * @param values Value of attribute for each entry
+     */
+    public void addAttribute(String name, double[] values) {
+        if (AttributeName.contains(name)) {
+            throw new Error("Dataset already contains attribute: " + name);
+        }
+        AttributeName.add(name);
+        for (int i = 0; i < NEntries(); i++) {
+            BaseEntry E = getEntry(i);
+            E.addAttribute(values[i]);
+            E.reduceMemoryFootprint();
+        }
+    }
+    
+    /**
+     * Add new attributes. If you use this operation, you must add attributes to 
+     * each new entry manually.
+     * @param names Names of new attributes
+     * @see BaseEntry#addAttributes(double[]) 
+     */
+    public void addAttributes(List<String> names) {
+        for (String name : names) {
+            if (AttributeName.contains(name)) {
+                throw new Error("Dataset already contains attribute: " + name);
+            }
+        }
+        AttributeName.addAll(names);
+    }
+
+    /**
+     * Remove an attribute
+     *
+     * @param index Index of attribute to be removed
+     */
+    public void removeAttribute(int index) {
+        System.err.println("WARNING: This does not currently remove attribute from entries. LW 4Apr14");
+        AttributeName.remove(index);
+    }
+
+    /**
+     * Remove an attribute
+     *
+     * @param name Name of attribute to be removed
+     */
+    public void removeAttribute(String name) {
+        System.err.println("WARNING: This does not currently remove attribute from entries. LW 4Apr14");
+        AttributeName.remove(name);
+    }
+
+    /**
+     * @return Number of features describing each entry
+     */
+    public int NAttributes() {
+        return AttributeName.size();
+    }
+
+    /**
+     * @return Number of possible (discrete) values for class variable. 1 means
+     * variable is continuous
+     */
+    public int NClasses() {
+        return ClassName.length;
+    }
+
+    /**
+     * @return Number of entries in Dataset
+     */
+    public int NEntries() {
+        return Entries.size();
+    }
+
+    /**
+     * Add an entry. You may need to run {@linkplain #generateAttributes(java.lang.Object[])
+     * }.
+     *
+     * @param e Entry to be added
+     */
+    public void addEntry(BaseEntry e) {
+        Entries.add(e);
+    }
+
+    /**
+     * A new entry by parsing an input string. After using this operation, it
+     * may be necessary to recalculate attributes.
+     *
+     * @param input String describing the entry
+     * @return Entry representing the parsed string.
+     * @throws Exception If conversion fails
+     */
+    public BaseEntry addEntry(String input) throws Exception {
+        BaseEntry toAdd = new BaseEntry(input);
+        addEntry(toAdd);
+        return toAdd;
+    }
+
+    /**
+     * Add many entries to a the data set
+     *
+     * @param entries Any collection type of entries
+     */
+    public void addEntries(Collection<? extends BaseEntry> entries) {
+        Entries.addAll(entries);
+    }
+    
+    /** 
+     * Add entries from another dataset. If other dataset has different attributes
+     * or class attributes, you can force a merge between these datasets
+     * by deleting the attributes and classes from the other dataset.
+     * 
+     * <p>Entries will be cloned before adding them to this dataset.
+     * 
+     * @param otherDataset Dataset to be added to this one
+     * @param forceMerge Whether to force merge if attributes / class are different.
+     * @throws java.lang.Exception If datasets have different classes or attributes,
+     * and forceMerge is false.
+     */
+    public void addEntries(Dataset otherDataset, boolean forceMerge) throws Exception {
+        // Check whether attributes / class are the same
+        boolean attrSame = otherDataset.AttributeName.equals(AttributeName);
+        boolean classSame = Arrays.equals(otherDataset.ClassName, ClassName);
+        
+        // If they are, and force is not true: Fail
+        if (! ((attrSame && classSame) || forceMerge)) {
+            throw new Exception("Datasets are not identical and merge not forced");
+        }
+        
+        // Add in the entries
+        for (BaseEntry otherEntry : otherDataset.Entries) {
+            // Make the clone
+            BaseEntry entry = otherEntry.clone();
+            
+            // If needed, delete attributes or class
+            if (! attrSame) {
+                entry.clearAttributes();
+            }
+            if (! classSame) {
+                entry.deleteMeasuredClass();
+                entry.deletePredictedClass();
+            }
+            
+            // Add it to this dataset
+            addEntry(entry);
+        }
+    }
+
+    /**
+     * Remove all duplicate entries
+     */
+    public void removeDuplicates() {
+        Set Filter = new HashSet<>(Entries);
+        Entries.clear();
+        Entries.addAll(Filter);
+    }
+
+    /**
+     * Determine whether a dataset contains a certain entry
+     *
+     * @param Entry Entry to be tested
+     * @return Whether the dataset contains <code>Entry</code>
+     */
+    public boolean containsEntry(BaseEntry Entry) {
+        return Entries.contains(Entry);
+    }
+    
+    /**
+     * Find entries in this dataset with attributes closest to a user-provided
+     * entry. Measures distance using the L2 norm.
+     * @param entry Entry to be matched
+     * @param n Number of top entries to list
+     * @return List of top entries
+     */
+    public List<BaseEntry> matchEntries(BaseEntry entry, int n) {
+        // Make sure the entry has the same number of attriutes
+        if (entry.NAttributes() != NAttributes()) {
+            throw new RuntimeException("Entry has wrong number of attributes: " 
+                    + entry.NAttributes() + " != " + NAttributes());
+                    
+        }
+        
+        // Make the priority queue to be sorted
+        PriorityQueue<Pair<BaseEntry, Double>> queue = new PriorityQueue<>(n, 
+                new Comparator<Pair<BaseEntry, Double>>() {
+
+            @Override
+            public int compare(Pair<BaseEntry, Double> o1, Pair<BaseEntry, Double> o2) {
+                return o2.getValue().compareTo(o1.getValue());
+            }
+        });
+        
+        // Loop through all entries in the dataset
+        DistanceMeasure meas = new org.apache.commons.math3.ml.distance.EuclideanDistance();
+        double[] myAtt = entry.getAttributes();
+        
+        for (BaseEntry e : Entries) {
+            // Get the distance
+            double dist = meas.compute(myAtt, e.getAttributes());
+            
+            // Add to queue
+            queue.add(new ImmutablePair<>(e, dist));
+            
+            // Pop off the current worst
+            if (queue.size() > n) {
+                queue.poll();
+            }
+        }
+        
+        // Transfer to a list
+        List<BaseEntry> output = new ArrayList<>(n);
+        
+        for (Pair<BaseEntry, Double> pair : queue) {
+            output.add(0, pair.getKey());
+        }
+        
+        return output;
+    }
+
+    /**
+     * Combine the data structure with another. Does not alter the other dataset.
+     * Assumes that the two dataset have the same attributes, and classes.
+     *
+     * <p>Entries are not cloned when during combination.
+     * 
+     * <p>If you are looking to add entries from another dataset, also consider
+     * using {@linkplain #addEntries(magpie.data.Dataset, boolean) }.
+     * @param d Dataset to be added
+     */
+    public void combine(Dataset d) {
+        if (d.NAttributes() != NAttributes()) {
+            throw new Error("Data set has wrong number of features");
+        }
+        if (d.NClasses() != NClasses()) {
+            throw new Error("Data set has wrong number of classes");
+        }
+        Entries.addAll(d.Entries);
+    }
+
+    /**
+     * Combine the data structure with an array of other Datasets. Leaves all of
+     * the others all unaltered.
+     *
+     * @param d Array of DataStructures
+     */
+    public void combine(Dataset[] d) {
+        for (Dataset data : d) {
+            combine(data);
+        }
+    }
+
+    /**
+     * Combine the data structure with a collection of other data structures.
+     * Leaves other datasets unaltered
+     *
+     * @param d Collection of Datasets
+     */
+    public void combine(Collection<Dataset> d) {
+        for (Dataset data : d) {
+            combine(data);
+        }
+    }
+
+    /**
+     * Remove all entries that are in another dataset from this dataset
+     *
+     * @param Data Second dataset
+     */
+    public void subtract(Dataset Data) {
+        TreeSet<BaseEntry> TempSet = new TreeSet<>(Entries);
+        TempSet.removeAll(Data.Entries);
+        Entries = new ArrayList(TempSet);
+    }
+
+    /**
+     * Retrieve a single entry from the dataset
+     *
+     * @param index Index of entry
+     * @return Specified entry
+     */
+    public BaseEntry getEntry(int index) {
+        return Entries.get(index);
+    }
+
+    /**
+     * Retrieve the internal collection of entries
+     *
+     * @return Collection of entries (probably an ArrayList)
+     */
+    public List<BaseEntry> getEntries() {
+        return this.Entries;
+    }
+
+    /**
+     * Given a list of labels, separate Dataset into multiple subsets
+     *
+     * @param labels Label defining in which subset to label an entry
+     * @return Array of subsets of length <code>max(label) + 1</code>, where
+     * each member, i, contains entries with <code>label[i] == i</code>.
+     */
+    public Dataset[] partition(int[] labels) {
+        int maxLabel = -1;
+        for (int i = 0; i < labels.length; i++) {
+            if (labels[i] > maxLabel) {
+                maxLabel = labels[i];
+            }
+        }
+        return partition(labels, (int) maxLabel + 1);
+    }
+
+    /**
+     * Given a list of labels, separate Dataset into multiple subsets (some may
+     * be empty)
+     *
+     * @param labels Label defining in which subset to label an entry
+     * @param number Number subsets to produce, must be greater than max(labels)
+     * @return Array of subsets of length max(label), where each member, i,
+     * contains entries with label[i] == i.
+     */
+    public Dataset[] partition(int[] labels, int number) {
+        if (labels.length != this.NEntries()) {
+            throw new Error("Number of labels != Number of entries!");
+        }
+        Dataset[] subsets = new Dataset[number];
+        for (int i = 0; i < number; i++) {
+            subsets[i] = this.emptyClone();
+        }
+        int toSubset;
+        for (int i = 0; i < labels.length; i++) {
+            toSubset = labels[i];
+            if (toSubset >= number) {
+                throw new Error("number < max(labels)");
+            }
+            subsets[toSubset].addEntry(this.getEntry(i));
+        }
+        return subsets;
+    }
+
+    /**
+     * Get a specific list of entries from the dataset. These entries are not
+     * removed from the original dataset
+     *
+     * @param indicies List of entry IDs to be removed
+     * @return A new dataset containing only the specified entries
+     */
+    public Dataset getSubset(int[] indicies) {
+        Dataset output = emptyClone();
+        for (int i = 0; i < indicies.length; i++) {
+            output.addEntry(getEntry(indicies[i]));
+        }
+        return output;
+    }
+
+    /**
+     * Split off a certain number of entries into a separate dataset. Deletes
+     * those entries from the original set
+     *
+     * @param number Number of entries in new set
+     * @return Dataset containing a subset of entries
+     */
+    public Dataset randomSplit(int number) {
+        if (number < 0 || number > NEntries()) {
+            throw new Error("Number must be positive, and less than the size of the set");
+        }
+
+        // Create a list of which entries to move over
+        Boolean[] to_switch = new Boolean[NEntries()];
+        Arrays.fill(to_switch, 0, number, true);
+        Arrays.fill(to_switch, number, NEntries(), false);
+        Collections.shuffle(Arrays.asList(to_switch));
+
+        // Delete or switch, as suggested
+        Dataset out = emptyClone();
+        int id = 0;
+        Iterator<BaseEntry> iter = Entries.iterator();
+        ArrayList<BaseEntry> new_set = new ArrayList<>(number);
+        while (iter.hasNext()) {
+            BaseEntry e = iter.next();
+            if (to_switch[id]) {
+                new_set.add(e);
+                iter.remove();
+            }
+            id++;
+        }
+        out.addEntries(new_set);
+        return out;
+    }
+
+    /**
+     * Split off a certain number of entries into a separate dataset. Deletes
+     * those entries from the original set
+     *
+     * @param fraction Fraction of entries of original set to move to new set
+     * @return Dataset containing a subset of entries
+     */
+    public Dataset randomSplit(double fraction) {
+        if (fraction > 1 || fraction < 0) {
+            throw new Error("Fraction must be between 0 and 1");
+        }
+        int to_new = (int) Math.floor((double) NEntries() * fraction);
+        return randomSplit(to_new);
+    }
+
+    /**
+     * Generate a random subset of the original data, which is left intact
+     *
+     * @param number Number of entries to move over
+     * @return Dataset containing a subset of entries
+     */
+    public Dataset getRandomSubset(int number) {
+        /**
+         * Grab a random subset from the original data, leave this intact
+         */
+        if (number < 0 || number > NEntries()) {
+            throw new Error("Number must be positive, and less than the size of the set");
+        }
+
+        // Create a list of which entries to move over
+        Boolean[] to_switch = new Boolean[NEntries()];
+        Arrays.fill(to_switch, 0, number, true);
+        Arrays.fill(to_switch, number, NEntries(), false);
+        Collections.shuffle(Arrays.asList(to_switch));
+
+        // Add to subset if desired
+        Dataset out = emptyClone();
+        int id = 0;
+        Iterator<BaseEntry> iter = Entries.iterator();
+        ArrayList<BaseEntry> new_set = new ArrayList<>(number); // Faster than adding to set
+        while (iter.hasNext()) {
+            BaseEntry e = iter.next();
+            if (to_switch[id]) {
+                new_set.add(e);
+            }
+            id++;
+        }
+        out.addEntries(new_set);
+        return out;
+    }
+
+    /**
+     * Generate a random subset of the original data, which is left intact
+     *
+     * @param fraction Fraction of entries used in new set
+     * @return Dataset containing a subset of entries
+     */
+    public Dataset getRandomSubset(double fraction) {
+        if (fraction > 1 || fraction < 0) {
+            throw new Error("Fraction must be between 0 and 1");
+        }
+        int to_new = (int) Math.floor((double) NEntries() * fraction);
+        return getRandomSubset(to_new);
+    }
+
+    /**
+     * Split for threading purposes. Does not worry about randomization,
+     * thread n contains all entries where [entry ID] % NThreads == 0. 
+     * 
+     * <p>Example: 4 threads, thread 1 has entry #1, 5, 9, ...
+     * 
+     * @param NThreads Number of subsets to create
+     * @return Array of equally-sized Dataset objects
+     */
+    public Dataset[] splitForThreading(int NThreads) {
+        Dataset[] output = new Dataset[NThreads];
+        
+        // Number to split per thread
+        int to_split = NEntries() / NThreads;
+        
+        // Make the thread datasets
+        for (int i=0; i< NThreads; i++) {
+            output[i] = emptyClone();
+            output[i].Entries.ensureCapacity(to_split);
+        }
+        
+        // Fill in each thread
+        for (int e=0; e<NEntries(); e++) {
+            output[e % NThreads].Entries.add(Entries.get(e));
+        }
+        
+        return output;
+    }
+
+    /**
+     * Split the dataset into multiple folds for cross-validation, empties the
+     * original test set
+     *
+     * @param folds Number of folds
+     * @return Vector of independent test sets
+     */
+    public Dataset[] splitIntoFolds(int folds) {
+        // Generate the output array
+        Dataset[] output = new Dataset[folds];
+        for (int i = 0; i < folds; i++) {
+            output[i] = emptyClone();
+        }
+        if (NClasses() == 1) {
+            // Generate list of entries to shuffle
+            int to_split = (int) Math.floor((double) NEntries() / (double) folds);
+            Integer[] to_switch = new Integer[NEntries()];
+            int count = 0;
+            for (int i = 1; i < folds; i++) {
+                Arrays.fill(to_switch, count, count + to_split, i);
+                count += to_split;
+            }
+            Arrays.fill(to_switch, count, NEntries(), 0);
+            Collections.shuffle(Arrays.asList(to_switch));
+
+            // Assign them to the appropriate array
+            int id = 0;
+            Iterator<BaseEntry> iter = Entries.iterator();
+            while (iter.hasNext()) {
+                BaseEntry e = iter.next();
+                iter.remove(); // Remove from old set
+                output[to_switch[id]].addEntry(e);
+                id++;
+            }
+        } else {
+            for (int i = 0; i < NClasses(); i++) {
+                final int cls = i;
+                // Get the entries that are in class # cls
+                Predicate splitter = new Predicate() {
+                    @Override
+                    public boolean evaluate(Object input) {
+                        BaseEntry input_obj = (BaseEntry) input;
+                        return input_obj.getMeasuredClass() == cls;
+                    }
+                };
+                Dataset split = DatasetHelper.split(this, splitter);
+
+                // Split them into folds for cross-validation
+                split.setClassNames(new String[]{"Class"});
+                Dataset[] split_folds = split.splitIntoFolds(folds);
+                for (Dataset S : split_folds) {
+                    S.setClassNames(getClassNames());
+                }
+
+                // Add them to the output structure
+                for (int j = 0; j < folds; j++) {
+                    output[j].combine(split_folds[j]);
+                }
+            }
+        }
+        return output;
+    }
+
+    /**
+     * Convert to Weka Instances object, delete attribute information in each
+     * entry. This can be used to conserve memory when using Weka.
+     *
+     * @param useClass Whether to output class data. Note: If there is no measured
+     * class data and useDiscreteClass is true, value will be set to Zero. This 
+     * allows the Instances to contain information about how many classes are available
+     * regardless of whether this Dataset contains any measurements.
+     * @param useDiscreteClass Whether to treat class variable as discrete
+     * @return Dataset in Weka format
+     * @see Dataset#restoreAttributes(weka.core.Instances)
+     */
+    public Instances transferToWeka(boolean useClass, boolean useDiscreteClass) {
+        // Create an array of attribute names
+        ArrayList<Attribute> Attributes = new ArrayList<>();
+        for (int i = 0; i < NAttributes(); i++) {
+            Attribute att = new Attribute(AttributeName.get(i));
+            Attributes.add(att);
+        }
+        if (!useClass) {
+            // Do nothing  
+        } else if (useDiscreteClass) {
+            Attributes.add(new Attribute("Class", Arrays.asList(getClassNames())));
+        } else {
+            Attributes.add(new Attribute("Class"));
+        }
+
+        Instances weka_out = new Instances("Output", Attributes, NEntries());
+        int j;
+        for (int i = 0; i < NEntries(); i++) {
+            BaseEntry entry = Entries.get(i);
+            DenseInstance inst = new DenseInstance(Attributes.size());
+            inst.setDataset(weka_out);
+            for (j = 0; j < NAttributes(); j++) {
+                inst.setValue(j, entry.getAttribute(j));
+            }
+            if (!useClass) {
+            }// Do nothing 
+            else if (useDiscreteClass) {
+                if (entry.hasMeasurement()) {
+                    double cls = Math.min(entry.getMeasuredClass(), NClasses() - 1);
+                    cls = Math.max(0, cls);
+                    inst.setValue(j, getClassName((int) cls));
+                } else {
+                    inst.setValue(j, getClassName(0));
+                }
+            } else {
+                inst.setValue(j, entry.getMeasuredClass());
+            }
+            weka_out.add(inst);
+            entry.clearAttributes();
+        }
+        if (useClass) {
+            weka_out.setClassIndex(NAttributes());
+        }
+        return weka_out;
+    }
+
+    /**
+     * Restore attribute data to each entry.
+     *
+     * @param weka Weka object containing attribute information. Assumes last
+     * variable has class variable
+     * @throws java.lang.Exception
+     * @see Dataset#transferToWeka(boolean, boolean)
+     */
+    public void restoreAttributes(Instances weka) throws Exception {
+        // Check input
+        if (weka.numInstances() != NEntries()) {
+            throw new Exception("Wrong number of entries");
+        }
+        boolean hasClass = weka.classIndex() >= 0;
+        if ((weka.numAttributes() != NAttributes() && !hasClass)
+                || (weka.numAttributes() - 1 != NAttributes() && hasClass)) {
+            throw new Exception("Wrong number of attributes");
+        }
+
+        // Transfer data
+        Iterator<Instance> iter = weka.iterator();
+        for (int i = 0; i < this.NEntries(); i++) {
+            Entries.get(i).clearAttributes();
+            Instance inst = iter.next();
+            double[] attr = inst.toDoubleArray();
+            iter.remove();
+            if (!hasClass) {
+                Entries.get(i).addAttributes(attr);
+            } else {
+                Entries.get(i).addAttributes(Arrays.copyOf(attr, NAttributes()));
+            }
+        }
+    }
+
+    /**
+     * Output the attributes and class of each entry
+     *
+     * @return Array where the last column is the measured class variable (0 if
+     * no measured)
+     */
+    public double[][] getEntryArray() {
+        double[][] output = new double[NEntries()][NAttributes() + 1];
+        int id = 0;
+        Iterator<BaseEntry> iter = Entries.iterator();
+        while (iter.hasNext()) {
+            BaseEntry e = iter.next();
+            System.arraycopy(e.getAttributes(), 0, output[id], 0, NAttributes());
+            output[id][NAttributes()] = e.hasMeasurement() ? e.getMeasuredClass() : 0;
+            id++;
+        }
+        return output;
+    }
+
+    /**
+     * Output the attributes of each entry into an array
+     *
+     * @return Array of attributes
+     */
+    public double[][] getAttributeArray() {
+        double[][] output = new double[NEntries()][NAttributes()];
+        int id = 0;
+        Iterator<BaseEntry> iter = Entries.iterator();
+        while (iter.hasNext()) {
+            BaseEntry e = iter.next();
+            System.arraycopy(e.getAttributes(), 0, output[id], 0, NAttributes());
+            id++;
+        }
+        return output;
+    }
+
+    /**
+     * Output a single attribute for each entry
+     *
+     * @param Attribute Which Attribute to output
+     * @return Array of attribute values
+     */
+    public double[] getSingleAttributeArray(int Attribute) {
+        double[] output = new double[NEntries()];
+        int id = 0;
+        Iterator<BaseEntry> iter = Entries.iterator();
+        while (iter.hasNext()) {
+            BaseEntry e = iter.next();
+            output[id] = e.getAttribute(Attribute);
+            id++;
+        }
+        return output;
+    }
+
+    /**
+     * Output an array of the measured classes for each entry
+     *
+     * @return 1D double array containing measured classes
+     */
+    public double[] getMeasuredClassArray() {
+        if (!Entries.iterator().next().hasMeasurement()) {
+            throw new Error("Entries have no measured class");
+        }
+        double[] output = new double[NEntries()];
+        int id = 0;
+        Iterator<BaseEntry> iter = Entries.iterator();
+        while (iter.hasNext()) {
+            BaseEntry e = iter.next();
+            if (e.hasMeasurement()) {
+                output[id] = e.getMeasuredClass();
+            } else {
+                throw new Error("Entry " + id + " does not have a measured class variable");
+            }
+            id++;
+        }
+        return output;
+    }
+
+    /**
+     * Get the predicted class for each entry
+     *
+     * @return 1D double array containing measured classes
+     */
+    public double[] getPredictedClassArray() {
+        if (!Entries.iterator().next().hasPrediction()) {
+            throw new Error("Entries have no predicted class");
+        }
+        double[] output = new double[NEntries()];
+        int id = 0;
+        Iterator<BaseEntry> iter = Entries.iterator();
+        while (iter.hasNext()) {
+            BaseEntry e = iter.next();
+            if (e.hasPrediction()) {
+                output[id] = e.getPredictedClass();
+            } else {
+                throw new Error("Entry " + id + " does not have a predicted class variable");
+            }
+            id++;
+        }
+        return output;
+    }
+
+    /**
+     * Get an array of class probabilities
+     *
+     * @return Probabilities of each entry being in each class
+     */
+    public double[][] getClassProbabilityArray() {
+        if (!Entries.iterator().next().hasPrediction()) {
+            throw new Error("Entries have no predicted class");
+        }
+        double[][] output = new double[NEntries()][NClasses()];
+        int id = 0;
+        Iterator<BaseEntry> iter = Entries.iterator();
+        while (iter.hasNext()) {
+            BaseEntry e = iter.next();
+            output[id] = e.getClassProbilities();
+            id++;
+        }
+        return output;
+    }
+
+    /**
+     * Set predicted class for each entry, given an array of predictions
+     *
+     * @param predictions Predictions in the same order as generated by
+     * getFeatures
+     */
+    public void setPredictedClasses(double[] predictions) {
+        int id = 0;
+        Iterator<BaseEntry> iter = Entries.iterator();
+        while (iter.hasNext()) {
+            BaseEntry e = iter.next();
+            e.setPredictedClass(predictions[id]);
+            id++;
+        }
+    }
+
+    /**
+     * Set measured class for each entry, given an array of measurements
+     *
+     * @param measurements Measurements in the same order as generated by
+     * getFeatures
+     */
+    public void setMeasuredClasses(double[] measurements) {
+        int id = 0;
+        Iterator<BaseEntry> iter = Entries.iterator();
+        while (iter.hasNext()) {
+            BaseEntry e = iter.next();
+            e.setMeasuredClass(measurements[id]);
+            id++;
+        }
+    }
+
+    /**
+     * Set class probabilities for each entry
+     *
+     * @param predictions Probabilities in the same order as generated by
+     * getFeatures
+     */
+    public void setClassProbabilities(double[][] predictions) {
+        int id = 0;
+        Iterator<BaseEntry> iter = Entries.iterator();
+        while (iter.hasNext()) {
+            BaseEntry e = iter.next();
+            e.setClassProbabilities(predictions[id]);
+            id++;
+        }
+    }
+
+    @Override
+    public String about() {
+        String output = "Number of entries:  " + NEntries();
+        output += " - Number of features: " + NAttributes();
+        return output;
+    }
+
+    /**
+     * Print out name of dataset and what attributes are generated.
+     * @param htmlFormat Whether to print in HTML format
+     * @return String describing this dataset
+     */
+    @Override
+    public String printDescription(boolean htmlFormat) {
+        // Print out class name
+        String output = "";
+        if (htmlFormat) {
+            output += "<label>";
+        }
+        output += "Dataset Type";
+        if (htmlFormat) {
+            output += "</label> ";
+        } else {
+            output += ": ";
+        }
+        output += getClass().getName() + "\n";
+        
+        // Print out entry description
+        if (htmlFormat) {
+            output += "<br><label>";
+        }
+        output += "Entry Description";
+        if (htmlFormat) {
+            output += "</label> ";
+        } else {
+            output += ": ";
+        }
+        output += printEntryDescription(htmlFormat) + "\n";
+        
+        // Print out what attributes are generated by default
+        String defaultAttr = printAttributeDescription(htmlFormat);
+        if (defaultAttr.length() > 1) {
+            // Print out header
+            if (htmlFormat) {
+                output += "<h3>";
+            }
+            output += "Default Attributes";
+            if (htmlFormat) {
+                output += "</h3>";
+            }
+            output += "\n";
+            
+            // Print out description
+            if (htmlFormat) {
+                output += "<p>";
+            }
+            output += defaultAttr + "\n";
+        }
+        
+        // Print out attribute generators
+        if (Generators.size() > 0) {
+            // Print out header
+            if (htmlFormat) {
+                output += "<h4>";
+            }
+            output += "Attribute Generators";
+            if (htmlFormat) {
+                output += "</h4>";
+            }
+            output += "\n";
+            
+            // Print out start of HTML list
+            if (htmlFormat) {
+                output += "<ol>\n";
+            }
+        }
+        
+        for (int i=0; i<Generators.size(); i++) {
+            // Print out description of the generator
+            if (htmlFormat) {
+                output += "<li> ";
+            } else {
+                output += i + ". ";
+            }
+            output += Generators.get(i).printDescription(htmlFormat);
+            if (htmlFormat) {
+                output += "</li>";
+            }
+            output += "\n";
+        }
+        
+        if (Generators.size() > 0 && htmlFormat) {
+            output += "</ol>\n";
+        }
+        
+        // Print out attribute expanders
+        return output;
+    }
+
+    @Override
+    public List<Pair<String, Citation>> getCitations() {
+        // Initialize output
+        List<Pair<String, Citation>> output = new ArrayList<>();
+        
+        // Get citations from attribute generators
+        for (BaseAttributeGenerator gen : Generators) {
+            if (gen instanceof Citable) {
+                Citable itf = (Citable) gen;
+                output.addAll(itf.getCitations());
+            }
+        }
+        
+        // Get citations from attribute expanders
+        for (BaseAttributeExpander exp : Expanders) {
+            if (exp instanceof Citable) {
+                Citable itf = (Citable) exp;
+                output.addAll(itf.getCitations());
+            }
+        }
+        
+        return output;
+    }
+    
+    /**
+     * Print out description of attributes. 
+     * 
+     * <p><b>Implementation Guide</b>
+     * <p>Subclasses should describe what kind of attributes are generated 
+     * <i>by default</i>. If it uses a separate generator class, those are captured
+     * by the {@linkplain #printDescription(boolean) } section.
+     * @param htmlFormat Whether to print in HTML format
+     * @return Description of the attributes or an empty string ("") if there
+     * are no default attributes.
+     */
+    public String printAttributeDescription(boolean htmlFormat) {
+        return "";
+    }
+    
+    /**
+     * Print out what the entries to this dataset are.
+     * @param htmlFormat Whether to print in HTML format
+     * @return Description of each entry (i.e., what kind of data is this).
+     */
+    public String printEntryDescription(boolean htmlFormat) {
+        return "A list of ordinary numbers";
+    }
+
+    @Override
+    public String toString() {
+        String output = "Number of entries:  " + NEntries();
+        output += "\nNumber of features: " + NAttributes();
+        return output;
+    }
+
+    /**
+     * Get the distribution of entries between known classes
+     *
+     * @return Number of entries of each class
+     */
+    public int[] getDistributionCount() {
+        int[] output = new int[NClasses()];
+        if (NClasses() == 1) {
+            output[0] = NEntries();
+            return output;
+        }
+        for (BaseEntry Entry : Entries) {
+            output[(int) Entry.getMeasuredClass()]++;
+        }
+        return output;
+    }
+
+    /**
+     * Get the distribution of entries between known classes
+     *
+     * @return Fraction of entries of each class
+     */
+    public double[] getDistribution() {
+        double[] output = new double[NClasses()];
+        if (NClasses() == 1) {
+            output[0] = 1.0;
+            return output;
+        }
+        int[] count = new int[NClasses()];
+        for (BaseEntry Entry : Entries) {
+            count[(int) Entry.getMeasuredClass()]++;
+        }
+        for (int i = 0; i < NClasses(); i++) {
+            output[i] = (double) count[i] / (double) NEntries();
+        }
+        return output;
+    }
+
+    /**
+     * Print out the distribution of entries in the known classes
+     *
+     * @return Distribution as a String
+     */
+    public String printDistribution() {
+        if (ClassName.length == 1) {
+            return "All entries in single class: " + ClassName[0];
+        }
+        String output = "";
+        double[] dist = getDistribution();
+        for (int i = 0; i < NClasses(); i++) {
+            output += String.format("%s (%.2f%%) ", ClassName[i], dist[i] * 100.0);
+        }
+        return output;
+    }
+
+    /**
+     * Print out data regarding a list of entries. Format:<br>
+     * <center>ID, Entry, Measured Class, Predicted Class, Class
+     * Probabilities</center>
+     *
+     * @param list ID numbers of entries to be printed.
+     * @return Desired information as a String
+     */
+    public String printEntries(int[] list) {
+        String output = "";
+        // Print out a header
+        output += "ID\tEntry\tMeasuredClass\tPredictedClass";
+        if (NClasses() > 1) {
+            output += "\tClassProbabilities";
+        }
+        output += "\n";
+        // Print out each entry
+        for (int i = 0; i < list.length; i++) {
+            output += String.format("%d\t%s\t", list[i], Entries.get(list[i]));
+            if (Entries.get(list[i]).hasMeasurement()) {
+                output += String.format("%.3f\t", Entries.get(list[i]).getMeasuredClass());
+            } else {
+                output += "None\t";
+            }
+            if (Entries.get(list[i]).hasPrediction()) {
+                output += String.format("%.3f\t", Entries.get(list[i]).getPredictedClass());
+            } else {
+                output += "None\t";
+            }
+            if (NClasses() > 1) {
+                double[] probs = Entries.get(i).getClassProbilities();
+                output += String.format("(%.3f", probs[0]);
+                for (int j = 1; j < NClasses(); j++) {
+                    output += String.format(",%.3f", probs[j]);
+                }
+                output += ")";
+            }
+            output += "\n";
+        }
+        return output;
+    }
+
+    /**
+     * Save the state of this object using serialization
+     *
+     * @param filename Filename for output
+     */
+    public void saveState(String filename) {
+        UtilityOperations.saveState(this, filename);
+    }
+
+    @Override
+    public String printCommand(List<String> Command) throws Exception {
+        switch (Command.get(0).toLowerCase()) {
+            case "details":
+                return this.toString();
+            case "dist":
+                return this.printDistribution();
+            default:
+                throw new Exception("ERROR: Print command \"" + Command.get(0)
+                        + "\" not recognized");
+
+        }
+    }
+
+    @Override
+    public String saveCommand(String Basename, String Command) throws Exception {
+        switch (Command) {
+            case "csv": // Save as CSV file
+                DatasetOutput.saveDelimited(this, Basename + ".csv", ",");
+                return Basename + ".csv";
+            case "arff": // Save as an ARFF
+                DatasetOutput.saveARFF(this, Basename + ".arff");
+                return Basename + ".arff";
+            case "stats": // Save for statistics (only: name, predicted, measured)
+                DatasetOutput.printForStatistics(this, Basename + ".csv");
+                return Basename + ".csv";
+            default:
+                throw new Exception("ERROR: Save command \"" + Command
+                        + "\" not recognized");
+        }
+    }
+
+    @Override
+    public Object runCommand(List<Object> command) throws Exception {
+        if (command.isEmpty()) {
+            System.out.println(about());
+            return null;
+        }
+        
+        String Action = command.get(0).toString();
+        switch (Action.toLowerCase()) {
+            case "add": {
+                if (command.size() == 1) {
+                    throw new Exception("Usage: \"add $<dataset> [-force]\" "
+                            + "or \"add <entries...>\"");
+                }
+                if (command.get(1) instanceof Dataset) {
+                    Dataset data = (Dataset) command.get(1);
+                    boolean force = false;
+                    if (command.size() == 3) {
+                        if (command.get(2).toString().equalsIgnoreCase("-force")) {
+                            force = true;
+                        } else {
+                            throw new Exception("Available options: -force");
+                        }
+                    } else if (command.size() > 3) {
+                        throw new Exception("Usage: add $<dataset> [-force]");
+                    }
+                    addEntries(data, force);
+                    System.out.println("\tAdded " + data.NEntries() +
+                            " entries from another dataset.");
+                    return null;
+                } else {
+                    int nAdded = 0;
+                    for (Object entry : command.subList(1, command.size())) {
+                        try {
+                            addEntry(entry.toString());
+                            nAdded++;
+                        } catch (Exception ex) {
+                            System.err.println(entry.toString() +
+                                    " failed to parse: " + ex.getMessage());
+                        }
+                    }
+                    System.out.println("\tAdded " + nAdded + " entries.");
+                    return null;
+                }
+            }
+            case "attributes": case "attr":
+                return runAttributeCommand(command.subList(1, command.size()));
+            case "clone":
+                // Usage: <output> = clone [-emptyy]
+                if (command.size() == 1) {
+                    return clone();
+                } else if (command.get(1).toString().equalsIgnoreCase("-empty")) {
+                    return emptyClone();
+                } else {
+                    throw new Exception("Usage: clone [-empty]");
+                }
+            case "combine": {
+                try {
+                    if (command.size() != 2) {
+                        throw new Exception();
+                    }
+                    Dataset other = (Dataset) command.get(1);
+                    combine(other);
+                    System.out.format("\tAdded %d entries. New size: %d\n", 
+                            other.NEntries(), NEntries());
+                } catch (Exception e) {
+                    throw new Exception("Usage: combine $<other dataset>");
+                }
+            } break;
+            case "filter": {
+                // Usage: <include|exclude> <method> [<options...>]
+                String Method;
+                List<Object> Options;
+                boolean Exclude;
+                try {
+                    if (command.get(1).toString().toLowerCase().startsWith("ex")) {
+                        Exclude = true;
+                    } else if (command.get(1).toString().toLowerCase().startsWith("in")) {
+                        Exclude = false;
+                    } else {
+                        throw new Exception();
+                    }
+                    Method = command.get(2).toString();
+                    if (Method.equals("?")) {
+                        System.out.println(printImplmentingClasses(BaseDatasetFilter.class, false));
+                        return null;
+                    }
+                    Options = command.subList(3, command.size());
+                } catch (Exception e) {
+                    throw new Exception("Usage: <dataset> filter <exclude|include> <method> <options...>");
+                }
+                BaseDatasetFilter Filter = (BaseDatasetFilter) instantiateClass("data.utilities.filters." + Method, Options);
+                Filter.setExclude(Exclude);
+                Filter.filter(this);
+                System.out.println("\tFiltered using a " + Method + ". New size: " + NEntries());
+            }
+            break;
+            case "generate": {
+                // Generate new entries. Usage: generate <method> [<options...>]
+                String Method = "";
+                List<Object> MethodOptions;
+                try {
+                    Method = command.get(1).toString();
+                    if (Method.equalsIgnoreCase("?")) {
+                        System.out.println("Available Entry Generators");
+                        System.out.println(printImplmentingClasses(BaseEntryGenerator.class, false));
+                        return null;
+                    }
+                    MethodOptions = command.subList(2, command.size());
+                } catch (Exception e) {
+                    throw new Exception("Usage: generate <method> [<options...>]");
+                }
+                BaseEntryGenerator generator = (BaseEntryGenerator) instantiateClass("data.utilities.generators." + Method, MethodOptions);
+                int initialCount = this.NEntries();
+                generator.addEntriesToDataset(this);
+                System.out.println(String.format("\tGenerated %d new entries with a %s. Total Count: %s",
+                        NEntries() - initialCount, Method, NEntries()));
+            }
+            break;
+            case "import": {
+                // Usage: import <filename> [<options...>]
+                String filename = command.get(1).toString();
+                Object[] options = command.subList(2, command.size()).toArray();
+                importText(filename, options);
+                System.out.println("\tImported " + NEntries() + " entries");
+            }
+            break;
+            case "match": {
+                // Usage: match $<dataset> <number to print>
+                Dataset toMatch;
+                int numToPrint;
+                
+                // Parse input
+                try {
+                    toMatch = (Dataset) command.get(1);
+                    numToPrint = Integer.parseInt(command.get(2).toString());
+                    if (command.size() != 3) {
+                        throw new Exception();
+                    }
+                } catch (Exception e) {
+                    throw new Exception("Usage: $<dataset> <num to print>");
+                }
+                
+                // Run matching
+                for (BaseEntry entry : toMatch.getEntries()) {
+                    // Find matches
+                    List<BaseEntry> matches = matchEntries(entry, numToPrint);
+                    
+                    // Print results
+                    System.out.println("Matches for " + entry.toString() + ":");
+                    for (BaseEntry match : matches) {
+                        System.out.println("\t" + match.toString());
+                    }
+                    System.out.println();
+                }
+            } break;
+            case "modify": {
+                if (command.size() < 2) {
+                    throw new Exception("Usage: <dataset> modify <method> <options>");
+                }
+                // Get command
+                String Method = command.get(1).toString();
+                if (Method.equals("?")) {
+                    System.out.println(printImplmentingClasses(BaseDatasetModifier.class, false));
+                    return null;
+                }
+                // Get options
+                List<Object> Options = command.subList(2, command.size());
+                // Modify the Dataset
+                BaseDatasetModifier Mdfr = (BaseDatasetModifier) instantiateClass("data.utilities.modifiers." + Method, Options);
+                Mdfr.transform(this);
+                System.out.println("\tModified dataset using a " + Method);
+            }
+            break;
+            case "rank": {
+                // Usage: <number> <max|min> <meas|pred> <method> <options...>
+                boolean measured = true;
+                boolean maximize = true;
+                int numberToPrint = -1;
+                String Method;
+                List<Object> Options;
+                try {
+                    numberToPrint = Integer.parseInt(command.get(1).toString());
+                    if (command.get(2).toString().toLowerCase().startsWith("max")) {
+                        maximize = true;
+                    } else if (command.get(2).toString().toLowerCase().contains("min")) {
+                        maximize = false;
+                    } else {
+                        throw new Exception();
+                    }
+                    if (command.get(3).toString().toLowerCase().startsWith("mea")) {
+                        measured = true;
+                    } else if (command.get(3).toString().toLowerCase().startsWith("pre")) {
+                        measured = false;
+                    } else {
+                        throw new Exception();
+                    }
+                    // Get Method and its options
+                    Method = command.get(4).toString();
+                    if (Method.equalsIgnoreCase("?")) {
+                        System.out.println("Available EntryRankers:");
+                        System.out.println(printImplmentingClasses(
+                                BaseEntryRanker.class, false));
+                        return null;
+                    }
+                    Options = command.subList(5, command.size());
+                } catch (Exception e) {
+                    throw new Exception("Usage: <dataset> rank <number> <maximum|minimum> <measured|predicted> <method> [<options>]");
+                }
+                BaseEntryRanker ranker = (BaseEntryRanker) instantiateClass(
+                        "optimization.rankers." + Method, Options);
+                ranker.setMaximizeFunction(maximize);
+                ranker.setUseMeasured(measured);
+                ranker.train(this);
+                System.out.println(DatasetOutput.printTopEntries(this, ranker, numberToPrint));
+            }
+            break;
+            case "subset":
+            case "split": {
+                // Usage: split|subset <fraction|number> = <output>
+                double size;
+                try {
+                    size = Double.parseDouble(command.get(1).toString());
+                } catch (Exception e) {
+                    throw new Exception("Usage: " + Action + " <fraction|number> = <output>");
+                }
+                Dataset output;
+                if (Action.toLowerCase().startsWith("sub")) {
+                    output = size >= 1 ? getRandomSubset((int) size) : getRandomSubset(size);
+                    System.out.println("\tGenerated a subset containing " + output.NEntries() + " entries.");
+                } else {
+                    output = size >= 1 ? randomSplit((int) size) : randomSplit(size);
+                    System.out.println("\tSplit off " + output.NEntries() + " entries from dataset");
+                }
+                return output;
+            }
+            default:
+                throw new Exception("ERROR: Dataset command not recognized: " + Action);
+        }
+        return null;
+    }
+
+    /**
+     * Run commands related to attributes of each entry. Starts with the action
+     * to perform on the attributes
+     *
+     * @param Command Operation to be run on/about attributes
+     * @return Any output (null if nothing is created)
+     * @throws Exception On any error
+     */
+    protected Object runAttributeCommand(List<Object> Command) throws Exception {
+        if (Command.isEmpty()) {
+            System.out.print("Attributes contained within dataset:\n");
+            for (int i = 0; i < NAttributes(); i++) {
+                System.out.format("%32s", AttributeName.get(i));
+                if (i % 2 == 1) {
+                    System.out.println();
+                }
+            }
+            if (NAttributes() % 2 == 1) {
+                System.out.println();
+            }
+            return null;
+        }
+        String Action = Command.get(0).toString();
+        switch (Action.toLowerCase()) {
+            case "expanders": {
+                runAttributeExpansionCommand(Command.subList(1, Command.size()));
+            }
+            break;
+            case "generators": {
+                runAttributeGeneratorCommand(Command.subList(1, Command.size()));
+            }
+            break;
+            case "generate":
+                // Usage: generate
+                if (Command.size() > 1) {
+                    throw new Exception("Usage: <dataset> generate");
+                }
+                generateAttributes();
+                System.out.println("\tGenerated " + NAttributes() + " attributes.");
+                break;
+            case "rank": {
+                // Usage: <number> 
+                String Method;
+                int NumToPrint;
+                List<Object> MethodOptions;
+                try {
+                    if (Command.get(1) instanceof Integer) {
+                        NumToPrint = (Integer) Command.get(1);
+                    } else {
+                        NumToPrint = Integer.parseInt(Command.get(1).toString());
+                    }
+                    Method = Command.get(2).toString();
+                    if (Method.equals("?")) {
+                        System.out.println(printImplmentingClasses(BaseAttributeEvaluator.class, false));
+                        return null;
+                    }
+                    MethodOptions = Command.subList(3, Command.size());
+                } catch (Exception e) {
+                    throw new Exception("Usage: <dataset> attributes rank <number> <method> [<method options...>]");
+                }
+                BaseAttributeEvaluator Evaluator = (BaseAttributeEvaluator) instantiateClass("attributes.evaluators." + Method, MethodOptions);
+                System.out.print(Evaluator.printRankings(this, NumToPrint));
+            }
+            break;
+            default:
+                throw new Exception("ERROR: Dataset attribute command not recognized" + Action);
+        }
+        return null;
+    }
+
+    /**
+     * Run commands relating to expanding the attribute pool.
+     *
+     * @param Command Attribute expansion command (e.g., "run")
+     * @throws Exception
+     */
+    protected void runAttributeExpansionCommand(List<Object> Command) throws Exception {
+        if (Command.isEmpty()) {
+            throw new Exception("Available attribute expansion commands: run, add, clear");
+        }
+        String action = Command.get(0).toString().toLowerCase();
+
+        switch (action) {
+            case "add":
+                // Usage: add <method> <options...>
+                String Method;
+                List<Object> Options;
+                try {
+                    Method = Command.get(1).toString();
+                    if (Method.equals("?")) {
+                        System.out.println(printImplmentingClasses(BaseAttributeExpander.class, false));
+                        return;
+                    }
+                    Options = Command.subList(2, Command.size());
+                } catch (Exception e) {
+                    throw new Exception("Usage: <dataset> expand <method> <options...>");
+                }
+                BaseAttributeExpander expander = (BaseAttributeExpander) instantiateClass("attributes.expansion." + Method, Options);
+                addAttribueExpander(expander);
+                System.out.println("\tAdded a " + Method + " to list of attribute expanders");
+                break;
+            case "clear":
+                clearAttributeExpanders();
+                System.out.println("\tCleared list of attribute expanders.");
+                break;
+            case "run":
+                runAttributeExpanders();
+                System.out.println("\tExpanded number of attributes to " + NAttributes());
+                break;
+            default:
+                throw new Exception("Attribute expansion command not recognized: " + action);
+        }
+    }
+    
+    /**
+     * Run commands relating to generating new attributes.
+     *
+     * @param Command Attribute expansion command (e.g., "run")
+     * @throws Exception
+     */
+    protected void runAttributeGeneratorCommand(List<Object> Command) throws Exception {
+        if (Command.isEmpty()) {
+            throw new Exception("Available attribute generator commands: run, add, clear");
+        }
+        String action = Command.get(0).toString().toLowerCase();
+
+        switch (action) {
+            case "add":
+                // Usage: add <method> <options...>
+                String Method;
+                List<Object> Options;
+                try {
+                    Method = Command.get(1).toString();
+                    if (Method.equals("?")) {
+                        System.out.println(printImplmentingClasses(BaseAttributeGenerator.class, false));
+                        return;
+                    }
+                    Options = Command.subList(2, Command.size());
+                } catch (Exception e) {
+                    throw new Exception("Usage: <dataset> expand <method> <options...>");
+                }
+                BaseAttributeGenerator generator = (BaseAttributeGenerator) instantiateClass("attributes.generators." + Method, Options);
+                addAttribueGenerator(generator);
+                System.out.println("\tAdded a " + Method + " to list of attribute generators");
+                break;
+            case "clear":
+                clearAttributeGenerators();
+                System.out.println("\tCleared list of attribute generators.");
+                break;
+            case "run":
+                int oldCount = NAttributes();
+                runAttributeGenerators();
+                System.out.format("\tGenerated %d new attributes\n", NAttributes() - oldCount);
+                break;
+            default:
+                throw new Exception("Attribute generator command not recognized: " + action);
+        }
+    }
+
+    /**
+     * Run after generating attributes. Performs some operations to reduce the
+     * amount of memory used.
+     */
+    protected void finalizeGeneration() {
+        for (int i = 0; i < NEntries(); i++) {
+            getEntry(i).reduceMemoryFootprint();
+        }
+        System.gc();
+    }
+}